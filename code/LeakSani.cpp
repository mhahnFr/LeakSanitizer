/*
 * LeakSanitizer - Small library showing information about lost memory.
 *
 * Copyright (C) 2022 - 2023  mhahnFr and contributors
 *
 * This file is part of the LeakSanitizer. This library is free software:
 * you can redistribute it and/or modify it under the terms of the
 * GNU General Public License as published by the Free Software Foundation,
 * either version 3 of the License, or (at your option) any later version.
 *
 * This library is distributed in the hope that it will be useful,
 * but WITHOUT ANY WARRANTY; without even the implied warranty of
 * MERCHANTABILITY or FITNESS FOR A PARTICULAR PURPOSE.  See the
 * GNU General Public License for more details.
 *
 * You should have received a copy of the GNU General Public License along with
 * this library, see the file LICENSE.  If not, see <https://www.gnu.org/licenses/>.
 */

#include <dlfcn.h>

#include <algorithm>
#include <iostream>

#include "LeakSani.hpp"

#include "Formatter.hpp"
#include "bytePrinter.hpp"
#include "signalHandlers.hpp"

#include "../include/lsan_internals.h"
#include "../include/lsan_stats.h"

<<<<<<< HEAD
#include "../CallstackLibrary/include/callstack_internals.h"

bool __lsan_printStatsOnExit = false;

=======
>>>>>>> 3382f17e
#ifdef __GLIBC__
extern "C" void * __libc_malloc (size_t);
extern "C" void * __libc_calloc (size_t, size_t);
extern "C" void * __libc_realloc(void *, size_t);
extern "C" void   __libc_free   (void *);

void * (*LSan::malloc) (size_t)         = __libc_malloc;
void * (*LSan::calloc) (size_t, size_t) = __libc_calloc;
void * (*LSan::realloc)(void *, size_t) = __libc_realloc;
void   (*LSan::free)   (void *)         = __libc_free;

#else
void * (*LSan::malloc) (size_t)         = reinterpret_cast<void * (*)(size_t)>        (dlsym(RTLD_NEXT, "malloc"));
void * (*LSan::calloc) (size_t, size_t) = reinterpret_cast<void * (*)(size_t, size_t)>(dlsym(RTLD_NEXT, "calloc"));
void * (*LSan::realloc)(void *, size_t) = reinterpret_cast<void * (*)(void *, size_t)>(dlsym(RTLD_NEXT, "realloc"));
void   (*LSan::free)   (void *)         = reinterpret_cast<void   (*)(void *)>        (dlsym(RTLD_NEXT, "free"));

#endif /* __GLIBC__ */

void (*LSan::exit)(int) = _Exit;

LSan & LSan::getInstance() {
    static LSan * instance = new LSan();
    return *instance;
}

LSan::LSan() {
    atexit(reinterpret_cast<void (*)()>(__exit_hook));
    struct sigaction s{};
    s.sa_sigaction = crashHandler;
    sigaction(SIGSEGV, &s, nullptr);
    sigaction(SIGBUS, &s, nullptr);
    signal(SIGUSR1, statsSignal);
    signal(SIGUSR2, callstackSignal);
}

auto LSan::removeMalloc(void * pointer, const void * omitAddress) -> MallocInfoRemoved {
    std::lock_guard lock(infoMutex);
    
    auto it = infos.find(pointer);
    if (it == infos.end()) {
        return MallocInfoRemoved(false, std::nullopt);
    } else if (it->second.isDeleted()) {
        return MallocInfoRemoved(false, it->second);
    }
    if (__lsan_statsActive) {
        stats -= it->second;
        it->second.setDeleted(true, omitAddress);
    } else {
        infos.erase(it);
    }
    return MallocInfoRemoved(true, std::nullopt);
}

auto LSan::changeMalloc(const MallocInfo & info) -> bool {
    std::lock_guard lock(infoMutex);
    
    auto it = infos.find(info.getPointer());
    if (it == infos.end()) {
        return false;
    }
    if (__lsan_statsActive) {
        if (it->second.getPointer() != info.getPointer()) {
            stats -= it->second;
            stats += info;
        } else {
            stats.replaceMalloc(it->second.getSize(), info.getSize());
        }
        it->second.setDeleted(true);
    }
    infos.insert_or_assign(info.getPointer(), info);
    return true;
}

void LSan::addMalloc(MallocInfo && info) {
    std::lock_guard lock(infoMutex);
    
    if (__lsan_statsActive) {
        stats += info;
    }
    
    infos.insert_or_assign(info.getPointer(), info);
}

auto LSan::getLocalIgnoreMalloc() -> bool & {
    static thread_local bool ignoreMalloc = false;
    return ignoreMalloc;
}

auto LSan::getTotalAllocatedBytes() -> std::size_t {
    std::lock_guard lock(infoMutex);
    
    std::size_t ret = 0;
    std::for_each(infos.cbegin(), infos.cend(), [&ret] (auto & elem) {
        ret += elem.second.getSize();
    });
    return ret;
}

auto LSan::getLeakCount() -> std::size_t {
    std::lock_guard lock(infoMutex);
    
    if (__lsan_statsActive) {
        return static_cast<std::size_t>(std::count_if(infos.cbegin(), infos.cend(), [] (auto & elem) -> bool {
            return !elem.second.isDeleted();
        }));
    } else {
        return infos.size();
    }
}

auto LSan::getTotalLeakedBytes() -> std::size_t {
    std::lock_guard lock(infoMutex);
    
    std::size_t ret = 0;
    for (const auto & elem : infos) {
        if (!elem.second.isDeleted()) {
            ret += elem.second.getSize();
        }
    }
    return ret;
}

void LSan::__exit_hook() {
    using Formatter::Style;
    
    setIgnoreMalloc(true);
    std::ostream & out = __lsan_printCout ? std::cout : std::cerr;
    out << std::endl
        << Formatter::get(Style::GREEN) << "Exiting" << Formatter::clear(Style::GREEN)
        << std::endl << std::endl
        << getInstance() << std::endl;
    if (__lsan_printStatsOnExit) {
        __lsan_printStats();
    }
    printInformations();
    internalCleanUp();
}

void internalCleanUp() {
    delete &LSan::getInstance();
}

void LSan::printInformations() {
    using Formatter::Style;
    
    std::ostream & out = __lsan_printCout ? std::cout : std::cerr;
    out << "Report by " << Formatter::get(Style::BOLD) << "LeakSanitizer " << Formatter::clear(Style::BOLD)
        << Formatter::get(Style::ITALIC) << VERSION << Formatter::clear(Style::ITALIC)
        << std::endl << std::endl;
    if (__lsan_printLicense) { printLicense(); }
    if (__lsan_printWebsite) { printWebsite(); }
}

void LSan::printLicense() {
    std::ostream & out = __lsan_printCout ? std::cout : std::cerr;
    out << "Copyright (C) 2022 - 2023 mhahnFr and contributors" << std::endl
        << "Licensed under the terms of the GPL 3.0."           << std::endl
        << std::endl;
}

void LSan::printWebsite() {
    using Formatter::Style;
    
    std::ostream & out = __lsan_printCout ? std::cout : std::cerr;
    out << Formatter::get(Style::ITALIC)
        << "For more information, visit "
        << Formatter::get(Style::UNDERLINED)
        << "github.com/mhahnFr/LeakSanitizer"
        << Formatter::clear(Style::UNDERLINED) << Formatter::clear(Style::ITALIC)
        << std::endl << std::endl;
}

std::ostream & operator<<(std::ostream & stream, LSan & self) {
    using Formatter::Style;
    
    std::lock_guard lock(self.infoMutex);
    
    if (!self.infos.empty()) {
        stream << Formatter::get(Style::ITALIC);
        const std::size_t totalLeaks = self.getLeakCount();
        stream << totalLeaks << " leaks total, " << bytesToString(self.getTotalLeakedBytes()) << " total" << std::endl << std::endl;
<<<<<<< HEAD
        callstack_autoClearCaches = false;
        size_t i = 0;
=======
        std::size_t i = 0;
>>>>>>> 3382f17e
        for (const auto & leak : self.infos) {
            if (!leak.second.isDeleted()) {
                stream << leak.second << std::endl;
                if (++i == __lsan_leakCount) {
                    if (self.callstackSizeExceeded) {
                        stream << "Hint:" << Formatter::get(Style::GREYED)
                               << Formatter::get(Style::ITALIC) << " to see longer callstacks, increase the value of "
                               << Formatter::clear(Style::ITALIC) << Formatter::clear(Style::GREYED) << "LSAN_CALLSTACK_SIZE" << Formatter::get(Style::GREYED) << " (__lsan_callstackSize)" << Formatter::get(Style::ITALIC)
                               << " (currently " << Formatter::clear(Style::ITALIC) << Formatter::clear(Style::GREYED) << __lsan_callstackSize << Formatter::get(Style::ITALIC) << Formatter::get(Style::GREYED) << ")."
                               << Formatter::clear(Style::ITALIC) << Formatter::clear(Style::GREYED) << std::endl;
                        self.callstackSizeExceeded = false;
                    }
                    stream << std::endl << Formatter::get(Style::UNDERLINED) << Formatter::get(Style::ITALIC)
                           << "And " << totalLeaks - i << " more..." << Formatter::clear(Style::UNDERLINED) << std::endl << std::endl
                           << Formatter::clear(Style::ITALIC) << "Hint:" << Formatter::get(Style::GREYED)
                           << Formatter::get(Style::ITALIC) << " to see more, increase the value of "
                           << Formatter::clear(Style::ITALIC) << Formatter::clear(Style::GREYED) << "LSAN_LEAK_COUNT" << Formatter::get(Style::GREYED) << " (__lsan_leakCount)" << Formatter::get(Style::ITALIC)
                           << " (currently " << Formatter::clear(Style::ITALIC) << Formatter::clear(Style::GREYED) << __lsan_leakCount << Formatter::get(Style::ITALIC) << Formatter::get(Style::GREYED) << ")."
                           << Formatter::clear(Style::ITALIC) << Formatter::clear(Style::GREYED) << std::endl;
                    break;
                }
            }
        }
        stream << Formatter::clear(Style::ITALIC);
        callstack_clearCaches();
        callstack_autoClearCaches = true;
    }
    return stream;
}<|MERGE_RESOLUTION|>--- conflicted
+++ resolved
@@ -31,13 +31,8 @@
 #include "../include/lsan_internals.h"
 #include "../include/lsan_stats.h"
 
-<<<<<<< HEAD
 #include "../CallstackLibrary/include/callstack_internals.h"
 
-bool __lsan_printStatsOnExit = false;
-
-=======
->>>>>>> 3382f17e
 #ifdef __GLIBC__
 extern "C" void * __libc_malloc (size_t);
 extern "C" void * __libc_calloc (size_t, size_t);
@@ -220,12 +215,8 @@
         stream << Formatter::get(Style::ITALIC);
         const std::size_t totalLeaks = self.getLeakCount();
         stream << totalLeaks << " leaks total, " << bytesToString(self.getTotalLeakedBytes()) << " total" << std::endl << std::endl;
-<<<<<<< HEAD
         callstack_autoClearCaches = false;
-        size_t i = 0;
-=======
         std::size_t i = 0;
->>>>>>> 3382f17e
         for (const auto & leak : self.infos) {
             if (!leak.second.isDeleted()) {
                 stream << leak.second << std::endl;
