/*
 * LeakSanitizer - Small library showing information about lost memory.
 *
 * Copyright (C) 2022 - 2024  mhahnFr and contributors
 *
 * This file is part of the LeakSanitizer.
 *
 * The LeakSanitizer is free software: you can redistribute it and/or modify
 * it under the terms of the GNU General Public License as published by
 * the Free Software Foundation, either version 3 of the License, or
 * (at your option) any later version.
 *
 * The LeakSanitizer is distributed in the hope that it will be useful,
 * but WITHOUT ANY WARRANTY; without even the implied warranty of
 * MERCHANTABILITY or FITNESS FOR A PARTICULAR PURPOSE.  See the
 * GNU General Public License for more details.
 *
 * You should have received a copy of the GNU General Public License along with the
 * LeakSanitizer, see the file LICENSE.  If not, see <https://www.gnu.org/licenses/>.
 */

#ifndef lsan_internals_h
#define lsan_internals_h

#include "deprecation.h"

#ifdef __cplusplus
extern "C" {
#endif

#include <stdbool.h>
#include <stddef.h>

/**
 * @brief If this value is set to `true`, the byte amounts are printed in a human friendly way.
 *
 * Defaults to `true`.
 */
extern bool __lsan_humanPrint;

/**
 * @brief If this value is set to `true`, normal messages are printed to the standard output stream.
 *
 * Otherwise the standard error stream is also used for normal messages.
 * Defaults to `false`.
 *
 * @since 1.1
 */
extern bool __lsan_printCout;

/**
 * @brief If this value is set to `true`, ANSI escape codes are used to format the output of this sanitizer.
 *
 * Otherwise, the output is not formatted using escape codes.
 * Defaults to `true`.
 *
 * @since 1.1
 */
extern bool __lsan_printFormatted;

/**
 * @deprecated Since v1.8 this option is no longer supported. Will be removed in v2.
 *
 * @brief If this value is set to `true`, the license information is printed upon normal termination
 * of the program.
 *
 * Defaults value is set by the Makefile.
 *
 * @since 1.1
 */
LSAN_DEPRECATED("Since version 1.8 this is no longer supported")
extern bool __lsan_printLicense;

/**
 * @deprecated Since v1.8 this option is no longer supported. Will be removed in v2.
 *
 * @brief If this value is set to `true`, the link to the home page of the LeakSanitizer is printed.
 *
 * Default value is set by the Makefile.
 *
 * @since 1.4
 */
LSAN_DEPRECATED("Since version 1.8 this is no longer supported")
extern bool __lsan_printWebsite;

/**
 * @brief If this value is set to `true`, the program is terminated when doing something invalid
 * regarding the memory management.
 *
 * Defaults to `true`.
 */
extern bool __lsan_invalidCrash;

/**
 * @brief If this value is set to `true`, the freed pointers are checked for whether they have
 * previously been allocated using this sanitizer.
 *
 * If a pointer which is unknown to the sanitizer is freed, a warning or a termination is issued,
 * according to the value `__lsan_invalidCrash`. Freeing a null pointer is not checked by this flag,
 * but by `__lsan_freeNull`.
 * Defaults to `true` since version 1.10.
 */
extern bool __lsan_invalidFree;

/**
 * @brief If this value is set to `true`, a warning is issued when a null pointer is freed.
 *
 * It does not cause a termination of the program, regardless of `__lsan_invalidCrash`.
 * Defaults to `false`.
 */
extern bool __lsan_freeNull;

/**
 * @brief If this value is set to `true`, a warning is issued when zero bytes are allocated.
 *
 * It does not cause a termination of the program, regardless of `__lsan_invalidCrash`.
 * Defaults to `false`.
 *
 * @since 1.8
 */
extern bool __lsan_zeroAllocation;

/**
 * @deprecated Since 1.5 replaced by `__lsan_statsActive`. Will be removed in v2.
 *
 * @brief If this value is set to `true`, the memory fragmentation can be analyzed.
 *
 * It should be set at the very beginning of the program in order to get realistic results.
 * Defaults to `false`.
 *
 * @since 1.2
 */
LSAN_DEPRECATED("Since v1.5 replaced by __lsan_statsActive")
extern bool __lsan_trackMemory;

/**
 * @brief If this value is set to `true`, the memory allocation statistics can be analyzed.
 *
 * It should be set at the very beginning of the program in order to get realistic results.
 * Defaults `false`.
 *
 * @since 1.5
 */
extern bool __lsan_statsActive;

/**
 * @brief If this value is set to `true`, a callstack of the exit point is printed
 * upon regular termination.
 *
 * Defaults to `false`.
 *
 * @since 1.7
 */
extern bool __lsan_printExitPoint;

/**
 * @brief If this value is set to `true`, the name of the binary file a given
 * callstack frame comes from is printed as well.
 *
 * Defaults to `true`.
 *
 * @since 1.8
 */
extern bool __lsan_printBinaries;

/**
 * @brief If this value is set to `false` the function names are omitted if source
 * file and line information is available.
 *
 * Defaults to `true`.
 *
 * @since 1.8
 */
extern bool __lsan_printFunctions;

/**
 * @brief If this value is set to `true`, the printed file paths are allowed to
 * be relative paths.
 *
 * Defaults to `true`.
 *
 * @since v1.8
 */
extern bool __lsan_relativePaths;

/**
 * @brief This value defines the count of leaks that are printed at the exit of the program.
 *
 * If more leaks are detected, the first leaks are printed and a message about the truncation
 * is also printed.
 * Defaults to `100`.
 *
 * @since 1.3
 */
extern size_t __lsan_leakCount;

/**
 * @brief This value defines the number of functions that are printed in a callstack.
 *
 * If there are more functions in such a callstack, the top most functions are printed
 * and a message about the truncation is printed.
 * Defaults to `20`.
 *
 * @since 1.3
 */
extern size_t __lsan_callstackSize;

/**
 * @deprecated Since version 1.11 the old suppression system is no longer
 * supported - use the new suppression files instead. Will be removed in version 2.
 *
 * @brief This value defines the number of first party frames upon which callstacks
 * are considered to be first party.
 *
 * Up to this amount of frames callstacks are considered to be user initiated.
 * Defaults to `3`.
 *
 * @since 1.7
 */
LSAN_DEPRECATED("Since version 1.11 this is no longer supported")
extern size_t __lsan_firstPartyThreshold;

/**
 * @deprecated Since version 1.11 the old suppression system is no longer
 * supported - use the new suppression files instead. Will be removed in version 2.
 *
 * @brief This string defines the regex pattern for which binary file
 * names are considered to be first party.
 *
 * These regular expressions are applied to the absolute path of the
 * binary files.
 *
 * @since 1.8
 */
<<<<<<< HEAD
extern const char* __lsan_firstPartyRegex;

extern const char* __lsan_leakKinds;
=======
LSAN_DEPRECATED("Since version 1.11 this is no longer supported")
extern const char * __lsan_firstPartyRegex;
>>>>>>> 83a5f295

#ifdef __cplusplus
} // extern "C"
#endif

#endif /* lsan_internals_h */<|MERGE_RESOLUTION|>--- conflicted
+++ resolved
@@ -232,14 +232,10 @@
  *
  * @since 1.8
  */
-<<<<<<< HEAD
+LSAN_DEPRECATED("Since version 1.11 this is no longer supported")
 extern const char* __lsan_firstPartyRegex;
 
 extern const char* __lsan_leakKinds;
-=======
-LSAN_DEPRECATED("Since version 1.11 this is no longer supported")
-extern const char * __lsan_firstPartyRegex;
->>>>>>> 83a5f295
 
 #ifdef __cplusplus
 } // extern "C"
