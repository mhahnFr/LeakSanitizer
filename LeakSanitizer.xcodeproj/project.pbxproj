--- conflicted
+++ resolved
@@ -108,13 +108,9 @@
 		BF72C3CC2885CB9E00C7AE5C /* stdlib.h */ = {isa = PBXFileReference; fileEncoding = 4; lastKnownFileType = sourcecode.c.h; path = stdlib.h; sourceTree = "<group>"; };
 		BF9623AC2AB36B86005FF2B7 /* interpose.hpp */ = {isa = PBXFileReference; lastKnownFileType = sourcecode.cpp.h; path = interpose.hpp; sourceTree = "<group>"; };
 		BF97EB5628831E5B00DAF1FE /* liblsan.a */ = {isa = PBXFileReference; explicitFileType = archive.ar; includeInIndex = 0; path = liblsan.a; sourceTree = BUILT_PRODUCTS_DIR; };
-<<<<<<< HEAD
 		BFA41A3E2AB8BC1800DF6FAC /* init.cpp */ = {isa = PBXFileReference; lastKnownFileType = sourcecode.cpp.cpp; path = init.cpp; sourceTree = "<group>"; };
 		BFA41A412AB8BC4A00DF6FAC /* init.h */ = {isa = PBXFileReference; lastKnownFileType = sourcecode.c.h; path = init.h; sourceTree = "<group>"; };
-		BFAFADC528B4FDA40060076C /* Formatter.hpp */ = {isa = PBXFileReference; lastKnownFileType = sourcecode.cpp.h; name = Formatter.hpp; path = code/Formatter.hpp; sourceTree = SOURCE_ROOT; };
-=======
 		BFAFADC528B4FDA40060076C /* Formatter.hpp */ = {isa = PBXFileReference; lastKnownFileType = sourcecode.cpp.h; name = Formatter.hpp; path = src/Formatter.hpp; sourceTree = SOURCE_ROOT; };
->>>>>>> 233689b6
 		BFBF736328831FC200BC4208 /* MallocInfo.cpp */ = {isa = PBXFileReference; lastKnownFileType = sourcecode.cpp.cpp; path = MallocInfo.cpp; sourceTree = "<group>"; };
 		BFBF736428831FC200BC4208 /* MallocInfo.hpp */ = {isa = PBXFileReference; lastKnownFileType = sourcecode.cpp.h; path = MallocInfo.hpp; sourceTree = "<group>"; };
 		BFBF736728832C3300BC4208 /* wrap_malloc.cpp */ = {isa = PBXFileReference; lastKnownFileType = sourcecode.cpp.cpp; path = wrap_malloc.cpp; sourceTree = "<group>"; };
