// !$*UTF8*$!
{
	archiveVersion = 1;
	classes = {
	};
	objectVersion = 54;
	objects = {

/* Begin PBXBuildFile section */
		BF0F133229194786008F0FCD /* bytePrinter.cpp in Sources */ = {isa = PBXBuildFile; fileRef = BF621FE028A2B61E00414EE4 /* bytePrinter.cpp */; };
		BF0F13352919478B008F0FCD /* lsan_stats.cpp in Sources */ = {isa = PBXBuildFile; fileRef = BF23A2DC289ECE6A00B17349 /* lsan_stats.cpp */; };
		BF0F13382919478E008F0FCD /* lsan_internals.cpp in Sources */ = {isa = PBXBuildFile; fileRef = BF621FDB28A291DE00414EE4 /* lsan_internals.cpp */; };
		BF0F133B29194791008F0FCD /* LeakSani.cpp in Sources */ = {isa = PBXBuildFile; fileRef = BF72C3CA2885CB9E00C7AE5C /* LeakSani.cpp */; };
		BF0F133E29194794008F0FCD /* Stats.cpp in Sources */ = {isa = PBXBuildFile; fileRef = BF23A2E0289ED24200B17349 /* Stats.cpp */; };
		BF0F134129194797008F0FCD /* MallocInfo.cpp in Sources */ = {isa = PBXBuildFile; fileRef = BFBF736328831FC200BC4208 /* MallocInfo.cpp */; };
		BF0F1347291947A2008F0FCD /* wrap_malloc.cpp in Sources */ = {isa = PBXBuildFile; fileRef = BFBF736728832C3300BC4208 /* wrap_malloc.cpp */; };
		BF0F134D291947A8008F0FCD /* signalHandlers.cpp in Sources */ = {isa = PBXBuildFile; fileRef = BF49A5D72899599300BC1FFD /* signalHandlers.cpp */; };
		BF0F1350291947C0008F0FCD /* formatter.hpp in Headers */ = {isa = PBXBuildFile; fileRef = BFAFADC528B4FDA40060076C /* formatter.hpp */; };
		BF0F1353291947C9008F0FCD /* bytePrinter.hpp in Headers */ = {isa = PBXBuildFile; fileRef = BF621FE128A2B61E00414EE4 /* bytePrinter.hpp */; };
		BF2C5CB42AEAB76A00DE2224 /* exceptionHandler.hpp in Headers */ = {isa = PBXBuildFile; fileRef = BF2C5CB12AEAB63600DE2224 /* exceptionHandler.hpp */; };
		BF2C5CB52AEAB76F00DE2224 /* exceptionHandler.cpp in Sources */ = {isa = PBXBuildFile; fileRef = BF2C5CB02AEAB63600DE2224 /* exceptionHandler.cpp */; };
		BF3204EF2AC5C614004EC77E /* callstackHelper.cpp in Sources */ = {isa = PBXBuildFile; fileRef = BF3204EC2AC5C614004EC77E /* callstackHelper.cpp */; };
		BF3204F12AC5C614004EC77E /* callstackHelper.hpp in Headers */ = {isa = PBXBuildFile; fileRef = BF3204ED2AC5C614004EC77E /* callstackHelper.hpp */; };
		BF378F932919482E00A4DAA9 /* Stats.hpp in Headers */ = {isa = PBXBuildFile; fileRef = BF23A2E1289ED24200B17349 /* Stats.hpp */; };
		BF378F962919483900A4DAA9 /* LeakSani.hpp in Headers */ = {isa = PBXBuildFile; fileRef = BF72C3C92885CB9E00C7AE5C /* LeakSani.hpp */; };
		BF378F992919483B00A4DAA9 /* MallocInfo.hpp in Headers */ = {isa = PBXBuildFile; fileRef = BFBF736428831FC200BC4208 /* MallocInfo.hpp */; };
		BF378F9F2919484100A4DAA9 /* signalHandlers.hpp in Headers */ = {isa = PBXBuildFile; fileRef = BF49A5D82899599300BC1FFD /* signalHandlers.hpp */; };
		BF378FA82919484A00A4DAA9 /* lsan_stats.h in Headers */ = {isa = PBXBuildFile; fileRef = BF23A2DD289ECE6A00B17349 /* lsan_stats.h */; settings = {ATTRIBUTES = (Public, ); }; };
		BF378FAE2919484E00A4DAA9 /* lsan_internals.h in Headers */ = {isa = PBXBuildFile; fileRef = BF621FDC28A291DE00414EE4 /* lsan_internals.h */; settings = {ATTRIBUTES = (Public, ); }; };
		BF378FB52919496000A4DAA9 /* libcallstack.a in Frameworks */ = {isa = PBXBuildFile; fileRef = BF378FB42919496000A4DAA9 /* libcallstack.a */; };
		BF3E505A2CCFF91C00CB225E /* Value.hpp in Headers */ = {isa = PBXBuildFile; fileRef = BF3E50592CCFF91C00CB225E /* Value.hpp */; };
		BF3E505E2CCFF96700CB225E /* Object.hpp in Headers */ = {isa = PBXBuildFile; fileRef = BF3E505B2CCFF96700CB225E /* Object.hpp */; };
		BF3E50602CCFFED300CB225E /* parser.hpp in Headers */ = {isa = PBXBuildFile; fileRef = BF3E505F2CCFFED300CB225E /* parser.hpp */; };
		BF3E50622CCFFF2900CB225E /* parser.cpp in Sources */ = {isa = PBXBuildFile; fileRef = BF3E50612CCFFF2900CB225E /* parser.cpp */; };
		BF4368F52AACF04700252E2A /* crashWarner.cpp in Sources */ = {isa = PBXBuildFile; fileRef = BF4368F32AACF04700252E2A /* crashWarner.cpp */; };
		BF6D854E2CD3C97700316BFB /* ValueType.hpp in Headers */ = {isa = PBXBuildFile; fileRef = BF6D854D2CD3C97700316BFB /* ValueType.hpp */; };
		BF6D85502CD3C98000316BFB /* Trait.hpp in Headers */ = {isa = PBXBuildFile; fileRef = BF6D854F2CD3C98000316BFB /* Trait.hpp */; };
		BF6D85542CD3DA9500316BFB /* Exception.hpp in Headers */ = {isa = PBXBuildFile; fileRef = BF6D85532CD3DA9500316BFB /* Exception.hpp */; };
		BF84625E2AD1B489003B05F5 /* lsanMisc.cpp in Sources */ = {isa = PBXBuildFile; fileRef = BF84625B2AD1B489003B05F5 /* lsanMisc.cpp */; };
		BF8462602AD1B489003B05F5 /* lsanMisc.hpp in Headers */ = {isa = PBXBuildFile; fileRef = BF84625C2AD1B489003B05F5 /* lsanMisc.hpp */; };
		BFA6CD7C2CD3F3B800959363 /* Suppression.cpp in Sources */ = {isa = PBXBuildFile; fileRef = BFA6CD7B2CD3F3B800959363 /* Suppression.cpp */; };
		BFA6CD7D2CD3F3B800959363 /* Suppression.hpp in Headers */ = {isa = PBXBuildFile; fileRef = BFA6CD7A2CD3F3B800959363 /* Suppression.hpp */; };
		BFAA94552B6C12FF007FC130 /* signals.cpp in Sources */ = {isa = PBXBuildFile; fileRef = BFAA94522B6C12FF007FC130 /* signals.cpp */; };
		BFAA94572B6C12FF007FC130 /* signals.hpp in Headers */ = {isa = PBXBuildFile; fileRef = BFAA94532B6C12FF007FC130 /* signals.hpp */; };
<<<<<<< HEAD
		BFC6D0F82C9ED80C0056A3C3 /* crashOrWarn.hpp in Headers */ = {isa = PBXBuildFile; fileRef = BFC6D0F72C9ED80C0056A3C3 /* crashOrWarn.hpp */; };
=======
		BFBBC80D2CF0D00800F0785F /* FunctionNotFoundException.hpp in Headers */ = {isa = PBXBuildFile; fileRef = BFBBC80C2CF0D00800F0785F /* FunctionNotFoundException.hpp */; };
>>>>>>> 83a5f295
		BFC817162BEFB36E00332937 /* TLSTracker.cpp in Sources */ = {isa = PBXBuildFile; fileRef = BFC817142BEFB36E00332937 /* TLSTracker.cpp */; };
		BFC817172BEFB36E00332937 /* TLSTracker.hpp in Headers */ = {isa = PBXBuildFile; fileRef = BFC817152BEFB36E00332937 /* TLSTracker.hpp */; };
		BFCF0B272BDD54A900EE259C /* misc.cpp in Sources */ = {isa = PBXBuildFile; fileRef = BFCF0B252BDD54A900EE259C /* misc.cpp */; };
		BFD983A92B8A4729003B6CC1 /* timing.cpp in Sources */ = {isa = PBXBuildFile; fileRef = BFD983A62B8A4729003B6CC1 /* timing.cpp */; };
		BFD983AB2B8A4729003B6CC1 /* timing.hpp in Headers */ = {isa = PBXBuildFile; fileRef = BFD983A72B8A4729003B6CC1 /* timing.hpp */; };
<<<<<<< HEAD
		BFDD6DFF2CC6B5D2008B9CDC /* Region.hpp in Headers */ = {isa = PBXBuildFile; fileRef = BFDD6DFE2CC6B5D2008B9CDC /* Region.hpp */; };
		BFDD6E012CC6B6EF008B9CDC /* LeakKindStats.hpp in Headers */ = {isa = PBXBuildFile; fileRef = BFDD6E002CC6B6EF008B9CDC /* LeakKindStats.hpp */; };
		F12CA5DD2CB40E6A00C93A2C /* libobjc.A.tbd in Frameworks */ = {isa = PBXBuildFile; fileRef = F12CA5DC2CB40E6A00C93A2C /* libobjc.A.tbd */; };
=======
		BFE023F02CA86E7400AEFD5A /* AutoStats.cpp in Sources */ = {isa = PBXBuildFile; fileRef = BFE023EE2CA86E7400AEFD5A /* AutoStats.cpp */; };
		BFE023F42CA874D100AEFD5A /* Behaviour.hpp in Headers */ = {isa = PBXBuildFile; fileRef = BFE023F22CA874D100AEFD5A /* Behaviour.hpp */; };
		BFE023F72CA8765500AEFD5A /* helper.hpp in Headers */ = {isa = PBXBuildFile; fileRef = BFE023F62CA8765500AEFD5A /* helper.hpp */; };
>>>>>>> 83a5f295
		F133D0EE2C4049BB00A45493 /* deprecation.h in Headers */ = {isa = PBXBuildFile; fileRef = BF34157C2A8405AD00DEEF10 /* deprecation.h */; settings = {ATTRIBUTES = (Public, ); }; };
		F13529AF2D10779B002534D0 /* defaultSuppression.cpp in Headers */ = {isa = PBXBuildFile; fileRef = F13529AE2D10779B002534D0 /* defaultSuppression.cpp */; };
		F13529B12D108324002534D0 /* defaultSuppression.hpp in Headers */ = {isa = PBXBuildFile; fileRef = F13529B02D108324002534D0 /* defaultSuppression.hpp */; };
		F13529B22D1083E0002534D0 /* defaultSuppression.cpp in Sources */ = {isa = PBXBuildFile; fileRef = F13529AE2D10779B002534D0 /* defaultSuppression.cpp */; };
		F16901522C403EF200EED0AE /* utils.hpp in Headers */ = {isa = PBXBuildFile; fileRef = F16901512C403EF200EED0AE /* utils.hpp */; };
		F19C6EA92C51496C00E7E4FA /* ObjectPool.cpp in Sources */ = {isa = PBXBuildFile; fileRef = F19C6EA72C51496C00E7E4FA /* ObjectPool.cpp */; };
		F19C6EAA2C51496C00E7E4FA /* ObjectPool.hpp in Headers */ = {isa = PBXBuildFile; fileRef = F19C6EA82C51496C00E7E4FA /* ObjectPool.hpp */; };
/* End PBXBuildFile section */

/* Begin PBXContainerItemProxy section */
		F13529B72D10842D002534D0 /* PBXContainerItemProxy */ = {
			isa = PBXContainerItemProxy;
			containerPortal = BF97EB4E28831E5B00DAF1FE /* Project object */;
			proxyType = 1;
			remoteGlobalIDString = F13529B32D1083FD002534D0;
			remoteInfo = CallstackLibrary;
		};
/* End PBXContainerItemProxy section */

/* Begin PBXFileReference section */
		BF04B4B328F86EEA00051090 /* .gitignore */ = {isa = PBXFileReference; lastKnownFileType = text; path = .gitignore; sourceTree = "<group>"; };
		BF0F131C29194652008F0FCD /* liblsan.dylib */ = {isa = PBXFileReference; explicitFileType = "compiled.mach-o.dylib"; includeInIndex = 0; path = liblsan.dylib; sourceTree = BUILT_PRODUCTS_DIR; };
		BF23A2DC289ECE6A00B17349 /* lsan_stats.cpp */ = {isa = PBXFileReference; lastKnownFileType = sourcecode.cpp.cpp; path = lsan_stats.cpp; sourceTree = "<group>"; };
		BF23A2DD289ECE6A00B17349 /* lsan_stats.h */ = {isa = PBXFileReference; lastKnownFileType = sourcecode.c.h; path = lsan_stats.h; sourceTree = "<group>"; };
		BF23A2E0289ED24200B17349 /* Stats.cpp */ = {isa = PBXFileReference; lastKnownFileType = sourcecode.cpp.cpp; path = Stats.cpp; sourceTree = "<group>"; };
		BF23A2E1289ED24200B17349 /* Stats.hpp */ = {isa = PBXFileReference; lastKnownFileType = sourcecode.cpp.h; path = Stats.hpp; sourceTree = "<group>"; };
		BF2C5CB02AEAB63600DE2224 /* exceptionHandler.cpp */ = {isa = PBXFileReference; lastKnownFileType = sourcecode.cpp.cpp; path = exceptionHandler.cpp; sourceTree = "<group>"; };
		BF2C5CB12AEAB63600DE2224 /* exceptionHandler.hpp */ = {isa = PBXFileReference; lastKnownFileType = sourcecode.cpp.h; path = exceptionHandler.hpp; sourceTree = "<group>"; };
		BF3204EC2AC5C614004EC77E /* callstackHelper.cpp */ = {isa = PBXFileReference; lastKnownFileType = sourcecode.cpp.cpp; path = callstackHelper.cpp; sourceTree = "<group>"; };
		BF3204ED2AC5C614004EC77E /* callstackHelper.hpp */ = {isa = PBXFileReference; lastKnownFileType = sourcecode.cpp.h; path = callstackHelper.hpp; sourceTree = "<group>"; };
		BF34157C2A8405AD00DEEF10 /* deprecation.h */ = {isa = PBXFileReference; lastKnownFileType = sourcecode.c.h; path = deprecation.h; sourceTree = "<group>"; };
		BF378FB42919496000A4DAA9 /* libcallstack.a */ = {isa = PBXFileReference; lastKnownFileType = archive.ar; name = libcallstack.a; path = CallstackLibrary/libcallstack.a; sourceTree = "<group>"; };
		BF3E50592CCFF91C00CB225E /* Value.hpp */ = {isa = PBXFileReference; lastKnownFileType = sourcecode.cpp.h; path = Value.hpp; sourceTree = "<group>"; };
		BF3E505B2CCFF96700CB225E /* Object.hpp */ = {isa = PBXFileReference; lastKnownFileType = sourcecode.cpp.h; path = Object.hpp; sourceTree = "<group>"; };
		BF3E505F2CCFFED300CB225E /* parser.hpp */ = {isa = PBXFileReference; lastKnownFileType = sourcecode.cpp.h; path = parser.hpp; sourceTree = "<group>"; };
		BF3E50612CCFFF2900CB225E /* parser.cpp */ = {isa = PBXFileReference; lastKnownFileType = sourcecode.cpp.cpp; path = parser.cpp; sourceTree = "<group>"; };
		BF4368F32AACF04700252E2A /* crashWarner.cpp */ = {isa = PBXFileReference; lastKnownFileType = sourcecode.cpp.cpp; path = crashWarner.cpp; sourceTree = "<group>"; };
		BF4368F62AACF06F00252E2A /* crash.hpp */ = {isa = PBXFileReference; lastKnownFileType = sourcecode.cpp.h; path = crash.hpp; sourceTree = "<group>"; };
		BF4368F72AACF07700252E2A /* warn.hpp */ = {isa = PBXFileReference; lastKnownFileType = sourcecode.cpp.h; path = warn.hpp; sourceTree = "<group>"; };
		BF49A5D72899599300BC1FFD /* signalHandlers.cpp */ = {isa = PBXFileReference; lastKnownFileType = sourcecode.cpp.cpp; path = signalHandlers.cpp; sourceTree = "<group>"; };
		BF49A5D82899599300BC1FFD /* signalHandlers.hpp */ = {isa = PBXFileReference; lastKnownFileType = sourcecode.cpp.h; path = signalHandlers.hpp; sourceTree = "<group>"; };
		BF4C28E828B66033001EB53E /* Makefile */ = {isa = PBXFileReference; lastKnownFileType = sourcecode.make; path = Makefile; sourceTree = "<group>"; };
		BF5F19FB28B3EFFB00DAEDE7 /* LICENSE */ = {isa = PBXFileReference; fileEncoding = 4; lastKnownFileType = text; path = LICENSE; sourceTree = "<group>"; };
		BF5F19FC28B3F00600DAEDE7 /* README.md */ = {isa = PBXFileReference; fileEncoding = 4; lastKnownFileType = net.daringfireball.markdown; path = README.md; sourceTree = "<group>"; };
		BF621FDB28A291DE00414EE4 /* lsan_internals.cpp */ = {isa = PBXFileReference; lastKnownFileType = sourcecode.cpp.cpp; path = lsan_internals.cpp; sourceTree = "<group>"; };
		BF621FDC28A291DE00414EE4 /* lsan_internals.h */ = {isa = PBXFileReference; lastKnownFileType = sourcecode.c.h; path = lsan_internals.h; sourceTree = "<group>"; };
		BF621FE028A2B61E00414EE4 /* bytePrinter.cpp */ = {isa = PBXFileReference; lastKnownFileType = sourcecode.cpp.cpp; path = bytePrinter.cpp; sourceTree = "<group>"; };
		BF621FE128A2B61E00414EE4 /* bytePrinter.hpp */ = {isa = PBXFileReference; lastKnownFileType = sourcecode.cpp.h; path = bytePrinter.hpp; sourceTree = "<group>"; };
		BF6D854D2CD3C97700316BFB /* ValueType.hpp */ = {isa = PBXFileReference; lastKnownFileType = sourcecode.cpp.h; path = ValueType.hpp; sourceTree = "<group>"; };
		BF6D854F2CD3C98000316BFB /* Trait.hpp */ = {isa = PBXFileReference; lastKnownFileType = sourcecode.cpp.h; path = Trait.hpp; sourceTree = "<group>"; };
		BF6D85532CD3DA9500316BFB /* Exception.hpp */ = {isa = PBXFileReference; lastKnownFileType = sourcecode.cpp.h; path = Exception.hpp; sourceTree = "<group>"; };
		BF72C3C92885CB9E00C7AE5C /* LeakSani.hpp */ = {isa = PBXFileReference; fileEncoding = 4; lastKnownFileType = sourcecode.cpp.h; path = LeakSani.hpp; sourceTree = "<group>"; };
		BF72C3CA2885CB9E00C7AE5C /* LeakSani.cpp */ = {isa = PBXFileReference; fileEncoding = 4; lastKnownFileType = sourcecode.cpp.cpp; path = LeakSani.cpp; sourceTree = "<group>"; };
		BF7592282BB1799500891A55 /* LeakType.hpp */ = {isa = PBXFileReference; lastKnownFileType = sourcecode.cpp.h; path = LeakType.hpp; sourceTree = "<group>"; };
		BF84625B2AD1B489003B05F5 /* lsanMisc.cpp */ = {isa = PBXFileReference; lastKnownFileType = sourcecode.cpp.cpp; path = lsanMisc.cpp; sourceTree = "<group>"; };
		BF84625C2AD1B489003B05F5 /* lsanMisc.hpp */ = {isa = PBXFileReference; lastKnownFileType = sourcecode.cpp.h; path = lsanMisc.hpp; sourceTree = "<group>"; };
		BF9623AC2AB36B86005FF2B7 /* interpose.hpp */ = {isa = PBXFileReference; lastKnownFileType = sourcecode.cpp.h; path = interpose.hpp; sourceTree = "<group>"; };
		BFA6CD7A2CD3F3B800959363 /* Suppression.hpp */ = {isa = PBXFileReference; lastKnownFileType = sourcecode.cpp.h; path = Suppression.hpp; sourceTree = "<group>"; };
		BFA6CD7B2CD3F3B800959363 /* Suppression.cpp */ = {isa = PBXFileReference; lastKnownFileType = sourcecode.cpp.cpp; path = Suppression.cpp; sourceTree = "<group>"; };
		BFAA94522B6C12FF007FC130 /* signals.cpp */ = {isa = PBXFileReference; lastKnownFileType = sourcecode.cpp.cpp; path = signals.cpp; sourceTree = "<group>"; };
		BFAA94532B6C12FF007FC130 /* signals.hpp */ = {isa = PBXFileReference; lastKnownFileType = sourcecode.cpp.h; path = signals.hpp; sourceTree = "<group>"; };
		BFAFADC528B4FDA40060076C /* formatter.hpp */ = {isa = PBXFileReference; lastKnownFileType = sourcecode.cpp.h; name = formatter.hpp; path = src/formatter.hpp; sourceTree = SOURCE_ROOT; };
		BFBBC80C2CF0D00800F0785F /* FunctionNotFoundException.hpp */ = {isa = PBXFileReference; lastKnownFileType = sourcecode.cpp.h; path = FunctionNotFoundException.hpp; sourceTree = "<group>"; };
		BFBCAD892ACF376600C6B69F /* realAlloc.hpp */ = {isa = PBXFileReference; lastKnownFileType = sourcecode.cpp.h; path = realAlloc.hpp; sourceTree = "<group>"; };
		BFBF736328831FC200BC4208 /* MallocInfo.cpp */ = {isa = PBXFileReference; lastKnownFileType = sourcecode.cpp.cpp; path = MallocInfo.cpp; sourceTree = "<group>"; };
		BFBF736428831FC200BC4208 /* MallocInfo.hpp */ = {isa = PBXFileReference; lastKnownFileType = sourcecode.cpp.h; path = MallocInfo.hpp; sourceTree = "<group>"; };
		BFBF736728832C3300BC4208 /* wrap_malloc.cpp */ = {isa = PBXFileReference; lastKnownFileType = sourcecode.cpp.cpp; path = wrap_malloc.cpp; sourceTree = "<group>"; };
		BFC6D0F72C9ED80C0056A3C3 /* crashOrWarn.hpp */ = {isa = PBXFileReference; lastKnownFileType = sourcecode.cpp.h; path = crashOrWarn.hpp; sourceTree = "<group>"; };
		BFC817142BEFB36E00332937 /* TLSTracker.cpp */ = {isa = PBXFileReference; lastKnownFileType = sourcecode.cpp.cpp; path = TLSTracker.cpp; sourceTree = "<group>"; };
		BFC817152BEFB36E00332937 /* TLSTracker.hpp */ = {isa = PBXFileReference; lastKnownFileType = sourcecode.cpp.h; path = TLSTracker.hpp; sourceTree = "<group>"; };
		BFC817182BEFB3C200332937 /* ATracker.hpp */ = {isa = PBXFileReference; lastKnownFileType = sourcecode.cpp.h; path = ATracker.hpp; sourceTree = "<group>"; };
		BFCF0B252BDD54A900EE259C /* misc.cpp */ = {isa = PBXFileReference; lastKnownFileType = sourcecode.cpp.cpp; path = misc.cpp; sourceTree = "<group>"; };
		BFD983A62B8A4729003B6CC1 /* timing.cpp */ = {isa = PBXFileReference; lastKnownFileType = sourcecode.cpp.cpp; path = timing.cpp; sourceTree = "<group>"; };
		BFD983A72B8A4729003B6CC1 /* timing.hpp */ = {isa = PBXFileReference; lastKnownFileType = sourcecode.cpp.h; path = timing.hpp; sourceTree = "<group>"; };
<<<<<<< HEAD
		BFDD6DFE2CC6B5D2008B9CDC /* Region.hpp */ = {isa = PBXFileReference; lastKnownFileType = sourcecode.cpp.h; path = Region.hpp; sourceTree = "<group>"; };
		BFDD6E002CC6B6EF008B9CDC /* LeakKindStats.hpp */ = {isa = PBXFileReference; lastKnownFileType = sourcecode.cpp.h; path = LeakKindStats.hpp; sourceTree = "<group>"; };
		F12CA5DC2CB40E6A00C93A2C /* libobjc.A.tbd */ = {isa = PBXFileReference; lastKnownFileType = "sourcecode.text-based-dylib-definition"; name = libobjc.A.tbd; path = usr/lib/libobjc.A.tbd; sourceTree = SDKROOT; };
=======
		BFE023EE2CA86E7400AEFD5A /* AutoStats.cpp */ = {isa = PBXFileReference; lastKnownFileType = sourcecode.cpp.cpp; path = AutoStats.cpp; sourceTree = "<group>"; };
		BFE023F22CA874D100AEFD5A /* Behaviour.hpp */ = {isa = PBXFileReference; lastKnownFileType = sourcecode.cpp.h; path = Behaviour.hpp; sourceTree = "<group>"; };
		BFE023F62CA8765500AEFD5A /* helper.hpp */ = {isa = PBXFileReference; lastKnownFileType = sourcecode.cpp.h; path = helper.hpp; sourceTree = "<group>"; };
		F13529AE2D10779B002534D0 /* defaultSuppression.cpp */ = {isa = PBXFileReference; lastKnownFileType = sourcecode.cpp.cpp; path = defaultSuppression.cpp; sourceTree = "<group>"; };
		F13529B02D108324002534D0 /* defaultSuppression.hpp */ = {isa = PBXFileReference; lastKnownFileType = sourcecode.cpp.h; path = defaultSuppression.hpp; sourceTree = "<group>"; };
		F13529BB2D109F4C002534D0 /* schema.json */ = {isa = PBXFileReference; lastKnownFileType = text.json; path = schema.json; sourceTree = "<group>"; };
		F13529BC2D10A0A2002534D0 /* core.json */ = {isa = PBXFileReference; lastKnownFileType = text.json; path = core.json; sourceTree = "<group>"; };
		F13529BD2D10A499002534D0 /* objc.json */ = {isa = PBXFileReference; lastKnownFileType = text.json; path = objc.json; sourceTree = "<group>"; };
>>>>>>> 83a5f295
		F16901512C403EF200EED0AE /* utils.hpp */ = {isa = PBXFileReference; lastKnownFileType = sourcecode.cpp.h; path = utils.hpp; sourceTree = "<group>"; };
		F19C6EA62C51436A00E7E4FA /* PoolAllocator.hpp */ = {isa = PBXFileReference; lastKnownFileType = sourcecode.cpp.h; path = PoolAllocator.hpp; sourceTree = "<group>"; };
		F19C6EA72C51496C00E7E4FA /* ObjectPool.cpp */ = {isa = PBXFileReference; lastKnownFileType = sourcecode.cpp.cpp; path = ObjectPool.cpp; sourceTree = "<group>"; };
		F19C6EA82C51496C00E7E4FA /* ObjectPool.hpp */ = {isa = PBXFileReference; lastKnownFileType = sourcecode.cpp.h; path = ObjectPool.hpp; sourceTree = "<group>"; };
		F1DB86FA2C5E927A00D6B4F4 /* RealAllocator.hpp */ = {isa = PBXFileReference; lastKnownFileType = sourcecode.cpp.h; path = RealAllocator.hpp; sourceTree = "<group>"; };
/* End PBXFileReference section */

/* Begin PBXFrameworksBuildPhase section */
		BF0F131A29194652008F0FCD /* Frameworks */ = {
			isa = PBXFrameworksBuildPhase;
			buildActionMask = 2147483647;
			files = (
				F12CA5DD2CB40E6A00C93A2C /* libobjc.A.tbd in Frameworks */,
				BF378FB52919496000A4DAA9 /* libcallstack.a in Frameworks */,
			);
			runOnlyForDeploymentPostprocessing = 0;
		};
/* End PBXFrameworksBuildPhase section */

/* Begin PBXGroup section */
		BF3204F22AC5C625004EC77E /* callstacks */ = {
			isa = PBXGroup;
			children = (
				BF3204ED2AC5C614004EC77E /* callstackHelper.hpp */,
				BF3204EC2AC5C614004EC77E /* callstackHelper.cpp */,
			);
			path = callstacks;
			sourceTree = "<group>";
		};
		BF378FB32919496000A4DAA9 /* Frameworks */ = {
			isa = PBXGroup;
			children = (
				F12CA5DC2CB40E6A00C93A2C /* libobjc.A.tbd */,
				BF378FB42919496000A4DAA9 /* libcallstack.a */,
			);
			name = Frameworks;
			sourceTree = "<group>";
		};
		BF3E50512CCFE7ED00CB225E /* suppression */ = {
			isa = PBXGroup;
			children = (
				BF3E50562CCFF8E800CB225E /* json */,
				BFA6CD7A2CD3F3B800959363 /* Suppression.hpp */,
				BFA6CD7B2CD3F3B800959363 /* Suppression.cpp */,
				BFBBC80C2CF0D00800F0785F /* FunctionNotFoundException.hpp */,
				F13529B02D108324002534D0 /* defaultSuppression.hpp */,
				F13529AE2D10779B002534D0 /* defaultSuppression.cpp */,
			);
			path = suppression;
			sourceTree = "<group>";
		};
		BF3E50562CCFF8E800CB225E /* json */ = {
			isa = PBXGroup;
			children = (
				BF3E50592CCFF91C00CB225E /* Value.hpp */,
				BF3E505B2CCFF96700CB225E /* Object.hpp */,
				BF3E505F2CCFFED300CB225E /* parser.hpp */,
				BF3E50612CCFFF2900CB225E /* parser.cpp */,
				BF6D854D2CD3C97700316BFB /* ValueType.hpp */,
				BF6D854F2CD3C98000316BFB /* Trait.hpp */,
				BF6D85532CD3DA9500316BFB /* Exception.hpp */,
			);
			path = json;
			sourceTree = "<group>";
		};
		BF41CC5D2A813B4500EAA3A1 /* statistics */ = {
			isa = PBXGroup;
			children = (
				BF23A2DC289ECE6A00B17349 /* lsan_stats.cpp */,
				BF23A2E1289ED24200B17349 /* Stats.hpp */,
				BF23A2E0289ED24200B17349 /* Stats.cpp */,
				BFE023EE2CA86E7400AEFD5A /* AutoStats.cpp */,
			);
			path = statistics;
			sourceTree = "<group>";
		};
		BF4368F22AACEFFE00252E2A /* crashWarner */ = {
			isa = PBXGroup;
			children = (
				BF4368F62AACF06F00252E2A /* crash.hpp */,
				BF4368F72AACF07700252E2A /* warn.hpp */,
				BF4368F32AACF04700252E2A /* crashWarner.cpp */,
				BF2C5CB12AEAB63600DE2224 /* exceptionHandler.hpp */,
<<<<<<< HEAD
				BFC6D0F72C9ED80C0056A3C3 /* crashOrWarn.hpp */,
=======
				BF2C5CB02AEAB63600DE2224 /* exceptionHandler.cpp */,
>>>>>>> 83a5f295
			);
			path = crashWarner;
			sourceTree = "<group>";
		};
		BF643E5C28A40C970080DB21 /* include */ = {
			isa = PBXGroup;
			children = (
				BF23A2DD289ECE6A00B17349 /* lsan_stats.h */,
				BF621FDC28A291DE00414EE4 /* lsan_internals.h */,
				BF34157C2A8405AD00DEEF10 /* deprecation.h */,
			);
			path = include;
			sourceTree = "<group>";
		};
		BF97EB4D28831E5B00DAF1FE = {
			isa = PBXGroup;
			children = (
				BF4C28E828B66033001EB53E /* Makefile */,
				BF5F19FC28B3F00600DAEDE7 /* README.md */,
				BF5F19FB28B3EFFB00DAEDE7 /* LICENSE */,
				BF04B4B328F86EEA00051090 /* .gitignore */,
				BF643E5C28A40C970080DB21 /* include */,
				BF9DD3A428A6761400AEBC17 /* src */,
				F13529AC2D10767E002534D0 /* suppressions */,
				BF97EB5728831E5B00DAF1FE /* Products */,
				BF378FB32919496000A4DAA9 /* Frameworks */,
			);
			sourceTree = "<group>";
		};
		BF97EB5728831E5B00DAF1FE /* Products */ = {
			isa = PBXGroup;
			children = (
				BF0F131C29194652008F0FCD /* liblsan.dylib */,
			);
			name = Products;
			sourceTree = "<group>";
		};
		BF9DD3A428A6761400AEBC17 /* src */ = {
			isa = PBXGroup;
			children = (
				F1B373972C67A0D700674C3C /* allocators */,
				BFE023F12CA874AE00AEFD5A /* behaviour */,
				BFAA94582B6C1E52007FC130 /* signals */,
				BFBCAD8A2ACF611A00C6B69F /* wrappers */,
				BF3204F22AC5C625004EC77E /* callstacks */,
				BF4368F22AACEFFE00252E2A /* crashWarner */,
				BF41CC5D2A813B4500EAA3A1 /* statistics */,
<<<<<<< HEAD
				BFDD6DFD2CC6B5A9008B9CDC /* helpers */,
=======
				BF3E50512CCFE7ED00CB225E /* suppression */,
>>>>>>> 83a5f295
				BFAFADC528B4FDA40060076C /* formatter.hpp */,
				BF621FE128A2B61E00414EE4 /* bytePrinter.hpp */,
				BF621FE028A2B61E00414EE4 /* bytePrinter.cpp */,
				BF621FDB28A291DE00414EE4 /* lsan_internals.cpp */,
				BF72C3C92885CB9E00C7AE5C /* LeakSani.hpp */,
				BF72C3CA2885CB9E00C7AE5C /* LeakSani.cpp */,
				BFBF736428831FC200BC4208 /* MallocInfo.hpp */,
				BFBF736328831FC200BC4208 /* MallocInfo.cpp */,
				BF84625C2AD1B489003B05F5 /* lsanMisc.hpp */,
				BF84625B2AD1B489003B05F5 /* lsanMisc.cpp */,
				BFD983A72B8A4729003B6CC1 /* timing.hpp */,
<<<<<<< HEAD
				BF7592282BB1799500891A55 /* LeakType.hpp */,
				BFC817142BEFB36E00332937 /* TLSTracker.cpp */,
=======
				BFD983A62B8A4729003B6CC1 /* timing.cpp */,
>>>>>>> 83a5f295
				BFC817152BEFB36E00332937 /* TLSTracker.hpp */,
				BFC817142BEFB36E00332937 /* TLSTracker.cpp */,
				BFC817182BEFB3C200332937 /* ATracker.hpp */,
				F16901512C403EF200EED0AE /* utils.hpp */,
			);
			path = src;
			sourceTree = "<group>";
		};
		BFAA94582B6C1E52007FC130 /* signals */ = {
			isa = PBXGroup;
			children = (
				BF49A5D82899599300BC1FFD /* signalHandlers.hpp */,
				BF49A5D72899599300BC1FFD /* signalHandlers.cpp */,
				BFAA94532B6C12FF007FC130 /* signals.hpp */,
				BFAA94522B6C12FF007FC130 /* signals.cpp */,
			);
			path = signals;
			sourceTree = "<group>";
		};
		BFBCAD8A2ACF611A00C6B69F /* wrappers */ = {
			isa = PBXGroup;
			children = (
<<<<<<< HEAD
=======
				BFBF736928832F8100BC4208 /* wrap_malloc.hpp */,
>>>>>>> 83a5f295
				BFBF736728832C3300BC4208 /* wrap_malloc.cpp */,
				BF9623AC2AB36B86005FF2B7 /* interpose.hpp */,
				BFBCAD892ACF376600C6B69F /* realAlloc.hpp */,
				BFCF0B252BDD54A900EE259C /* misc.cpp */,
			);
			path = wrappers;
			sourceTree = "<group>";
		};
		BFDD6DFD2CC6B5A9008B9CDC /* helpers */ = {
			isa = PBXGroup;
			children = (
				BFDD6DFE2CC6B5D2008B9CDC /* Region.hpp */,
				BFDD6E002CC6B6EF008B9CDC /* LeakKindStats.hpp */,
			);
			path = helpers;
			sourceTree = "<group>";
		};
		BFE023F12CA874AE00AEFD5A /* behaviour */ = {
			isa = PBXGroup;
			children = (
				BFE023F22CA874D100AEFD5A /* Behaviour.hpp */,
				BFE023F62CA8765500AEFD5A /* helper.hpp */,
			);
			path = behaviour;
			sourceTree = "<group>";
		};
		F13529AC2D10767E002534D0 /* suppressions */ = {
			isa = PBXGroup;
			children = (
				F13529BB2D109F4C002534D0 /* schema.json */,
				F13529BA2D109417002534D0 /* macos */,
			);
			path = suppressions;
			sourceTree = "<group>";
		};
		F13529BA2D109417002534D0 /* macos */ = {
			isa = PBXGroup;
			children = (
				F13529BD2D10A499002534D0 /* objc.json */,
				F13529BC2D10A0A2002534D0 /* core.json */,
			);
			path = macos;
			sourceTree = "<group>";
		};
		F1B373972C67A0D700674C3C /* allocators */ = {
			isa = PBXGroup;
			children = (
				F19C6EA62C51436A00E7E4FA /* PoolAllocator.hpp */,
				F1DB86FA2C5E927A00D6B4F4 /* RealAllocator.hpp */,
				F19C6EA82C51496C00E7E4FA /* ObjectPool.hpp */,
				F19C6EA72C51496C00E7E4FA /* ObjectPool.cpp */,
			);
			path = allocators;
			sourceTree = "<group>";
		};
/* End PBXGroup section */

/* Begin PBXHeadersBuildPhase section */
		BF0F131829194652008F0FCD /* Headers */ = {
			isa = PBXHeadersBuildPhase;
			buildActionMask = 2147483647;
			files = (
				F16901522C403EF200EED0AE /* utils.hpp in Headers */,
				BF6D85502CD3C98000316BFB /* Trait.hpp in Headers */,
				F13529B12D108324002534D0 /* defaultSuppression.hpp in Headers */,
				BFAA94572B6C12FF007FC130 /* signals.hpp in Headers */,
				BFBBC80D2CF0D00800F0785F /* FunctionNotFoundException.hpp in Headers */,
				BF378FA82919484A00A4DAA9 /* lsan_stats.h in Headers */,
				F133D0EE2C4049BB00A45493 /* deprecation.h in Headers */,
				BF378FAE2919484E00A4DAA9 /* lsan_internals.h in Headers */,
				BF2C5CB42AEAB76A00DE2224 /* exceptionHandler.hpp in Headers */,
				F19C6EAA2C51496C00E7E4FA /* ObjectPool.hpp in Headers */,
				BF3E505A2CCFF91C00CB225E /* Value.hpp in Headers */,
				BF0F1353291947C9008F0FCD /* bytePrinter.hpp in Headers */,
				BFA6CD7D2CD3F3B800959363 /* Suppression.hpp in Headers */,
				BF6D85542CD3DA9500316BFB /* Exception.hpp in Headers */,
				BFC817172BEFB36E00332937 /* TLSTracker.hpp in Headers */,
				BFDD6E012CC6B6EF008B9CDC /* LeakKindStats.hpp in Headers */,
				BFDD6DFF2CC6B5D2008B9CDC /* Region.hpp in Headers */,
				BFC6D0F82C9ED80C0056A3C3 /* crashOrWarn.hpp in Headers */,
				BF0F1350291947C0008F0FCD /* formatter.hpp in Headers */,
				BF3E50602CCFFED300CB225E /* parser.hpp in Headers */,
				BF6D854E2CD3C97700316BFB /* ValueType.hpp in Headers */,
				BF8462602AD1B489003B05F5 /* lsanMisc.hpp in Headers */,
				BF3204F12AC5C614004EC77E /* callstackHelper.hpp in Headers */,
				BFE023F72CA8765500AEFD5A /* helper.hpp in Headers */,
				BFD983AB2B8A4729003B6CC1 /* timing.hpp in Headers */,
				F13529AF2D10779B002534D0 /* defaultSuppression.cpp in Headers */,
				BF3E505E2CCFF96700CB225E /* Object.hpp in Headers */,
				BF378F962919483900A4DAA9 /* LeakSani.hpp in Headers */,
				BFE023F42CA874D100AEFD5A /* Behaviour.hpp in Headers */,
				BF378F932919482E00A4DAA9 /* Stats.hpp in Headers */,
				BF378F992919483B00A4DAA9 /* MallocInfo.hpp in Headers */,
				BF378F9F2919484100A4DAA9 /* signalHandlers.hpp in Headers */,
			);
			runOnlyForDeploymentPostprocessing = 0;
		};
/* End PBXHeadersBuildPhase section */

/* Begin PBXLegacyTarget section */
		BFB062292C397C1E0032E9C4 /* LeakSanitizer_make */ = {
			isa = PBXLegacyTarget;
			buildArgumentsString = "-j $(ACTION)";
			buildConfigurationList = BFB0622C2C397C1E0032E9C4 /* Build configuration list for PBXLegacyTarget "LeakSanitizer_make" */;
			buildPhases = (
			);
			buildToolPath = /usr/bin/make;
			buildWorkingDirectory = "";
			dependencies = (
			);
			name = LeakSanitizer_make;
			passBuildSettingsInEnvironment = 1;
			productName = LeakSanitizer_make;
		};
		F13529B32D1083FD002534D0 /* CallstackLibrary */ = {
			isa = PBXLegacyTarget;
			buildArgumentsString = "-j libcallstack.a $(ACTION)";
			buildConfigurationList = F13529B42D1083FD002534D0 /* Build configuration list for PBXLegacyTarget "CallstackLibrary" */;
			buildPhases = (
			);
			buildToolPath = /usr/bin/make;
			buildWorkingDirectory = CallstackLibrary;
			dependencies = (
			);
			name = CallstackLibrary;
			packageProductDependencies = (
			);
			passBuildSettingsInEnvironment = 1;
			productName = CallstackLibrary;
		};
/* End PBXLegacyTarget section */

/* Begin PBXNativeTarget section */
		BF0F131B29194652008F0FCD /* LeakSanitizer */ = {
			isa = PBXNativeTarget;
			buildConfigurationList = BF0F132629194652008F0FCD /* Build configuration list for PBXNativeTarget "LeakSanitizer" */;
			buildPhases = (
				F13529B92D10848E002534D0 /* ShellScript */,
				BF0F131829194652008F0FCD /* Headers */,
				BF0F131929194652008F0FCD /* Sources */,
				BF0F131A29194652008F0FCD /* Frameworks */,
			);
			buildRules = (
			);
			dependencies = (
				F13529B82D10842D002534D0 /* PBXTargetDependency */,
			);
			name = LeakSanitizer;
			productName = lsan;
			productReference = BF0F131C29194652008F0FCD /* liblsan.dylib */;
			productType = "com.apple.product-type.library.dynamic";
		};
/* End PBXNativeTarget section */

/* Begin PBXProject section */
		BF97EB4E28831E5B00DAF1FE /* Project object */ = {
			isa = PBXProject;
			attributes = {
				BuildIndependentTargetsInParallel = YES;
				LastUpgradeCheck = 1620;
				ORGANIZATIONNAME = mhahnFr;
				TargetAttributes = {
					BF0F131B29194652008F0FCD = {
						CreatedOnToolsVersion = 12.3;
					};
					BFB062292C397C1E0032E9C4 = {
						CreatedOnToolsVersion = 15.2;
					};
					F13529B32D1083FD002534D0 = {
						CreatedOnToolsVersion = 16.2;
					};
				};
			};
			buildConfigurationList = BF97EB5128831E5B00DAF1FE /* Build configuration list for PBXProject "LeakSanitizer" */;
			compatibilityVersion = "Xcode 9.3";
			developmentRegion = en;
			hasScannedForEncodings = 0;
			knownRegions = (
				en,
				Base,
			);
			mainGroup = BF97EB4D28831E5B00DAF1FE;
			productRefGroup = BF97EB5728831E5B00DAF1FE /* Products */;
			projectDirPath = "";
			projectRoot = "";
			targets = (
				BF0F131B29194652008F0FCD /* LeakSanitizer */,
				BFB062292C397C1E0032E9C4 /* LeakSanitizer_make */,
				F13529B32D1083FD002534D0 /* CallstackLibrary */,
			);
		};
/* End PBXProject section */

/* Begin PBXShellScriptBuildPhase section */
		F13529B92D10848E002534D0 /* ShellScript */ = {
			isa = PBXShellScriptBuildPhase;
			alwaysOutOfDate = 1;
			buildActionMask = 2147483647;
			files = (
			);
			inputFileListPaths = (
			);
			inputPaths = (
			);
			outputFileListPaths = (
			);
			outputPaths = (
			);
			runOnlyForDeploymentPostprocessing = 0;
			shellPath = /bin/sh;
			shellScript = "make src/suppression/defaultSuppression.o\nrm -f src/suppression/defaultSuppression.o\n";
		};
/* End PBXShellScriptBuildPhase section */

/* Begin PBXSourcesBuildPhase section */
		BF0F131929194652008F0FCD /* Sources */ = {
			isa = PBXSourcesBuildPhase;
			buildActionMask = 2147483647;
			files = (
				F19C6EA92C51496C00E7E4FA /* ObjectPool.cpp in Sources */,
				BF2C5CB52AEAB76F00DE2224 /* exceptionHandler.cpp in Sources */,
				BFE023F02CA86E7400AEFD5A /* AutoStats.cpp in Sources */,
				BF0F133229194786008F0FCD /* bytePrinter.cpp in Sources */,
				BF0F13382919478E008F0FCD /* lsan_internals.cpp in Sources */,
				BF3E50622CCFFF2900CB225E /* parser.cpp in Sources */,
				BF0F13352919478B008F0FCD /* lsan_stats.cpp in Sources */,
				BF84625E2AD1B489003B05F5 /* lsanMisc.cpp in Sources */,
<<<<<<< HEAD
				BFCF0B272BDD54A900EE259C /* misc.cpp in Sources */,
=======
				BFA6CD7C2CD3F3B800959363 /* Suppression.cpp in Sources */,
>>>>>>> 83a5f295
				BFAA94552B6C12FF007FC130 /* signals.cpp in Sources */,
				BF0F133B29194791008F0FCD /* LeakSani.cpp in Sources */,
				BF0F133E29194794008F0FCD /* Stats.cpp in Sources */,
				BF0F134129194797008F0FCD /* MallocInfo.cpp in Sources */,
				BF0F1347291947A2008F0FCD /* wrap_malloc.cpp in Sources */,
				BF4368F52AACF04700252E2A /* crashWarner.cpp in Sources */,
				BF3204EF2AC5C614004EC77E /* callstackHelper.cpp in Sources */,
				BFD983A92B8A4729003B6CC1 /* timing.cpp in Sources */,
				BFC817162BEFB36E00332937 /* TLSTracker.cpp in Sources */,
				BF0F134D291947A8008F0FCD /* signalHandlers.cpp in Sources */,
				F13529B22D1083E0002534D0 /* defaultSuppression.cpp in Sources */,
			);
			runOnlyForDeploymentPostprocessing = 0;
		};
/* End PBXSourcesBuildPhase section */

/* Begin PBXTargetDependency section */
		F13529B82D10842D002534D0 /* PBXTargetDependency */ = {
			isa = PBXTargetDependency;
			target = F13529B32D1083FD002534D0 /* CallstackLibrary */;
			targetProxy = F13529B72D10842D002534D0 /* PBXContainerItemProxy */;
		};
/* End PBXTargetDependency section */

/* Begin XCBuildConfiguration section */
		BF0F132429194652008F0FCD /* Debug */ = {
			isa = XCBuildConfiguration;
			buildSettings = {
				CLANG_CXX_LANGUAGE_STANDARD = "c++17";
				CLANG_WARN_QUOTED_INCLUDE_IN_FRAMEWORK_HEADER = YES;
				CODE_SIGN_STYLE = Automatic;
				DEAD_CODE_STRIPPING = YES;
				DYLIB_COMPATIBILITY_VERSION = 1;
				DYLIB_CURRENT_VERSION = 1;
				ENABLE_USER_SCRIPT_SANDBOXING = NO;
				EXECUTABLE_PREFIX = lib;
				GCC_ENABLE_CPP_EXCEPTIONS = YES;
				GCC_ENABLE_CPP_RTTI = YES;
				GCC_SYMBOLS_PRIVATE_EXTERN = YES;
				HEADER_SEARCH_PATHS = (
					CallstackLibrary/include,
					include,
					suppressions,
				);
				LIBRARY_SEARCH_PATHS = (
					"$(inherited)",
					"$(PROJECT_DIR)/CallstackLibrary",
				);
				MACH_O_TYPE = mh_dylib;
				MACOSX_DEPLOYMENT_TARGET = 10.15;
				OTHER_CFLAGS = "-DLSAN_HANDLE_OBJC";
				PRODUCT_MODULE_NAME = "$(PRODUCT_NAME:c99extidentifier)";
				PRODUCT_NAME = lsan;
				SKIP_INSTALL = YES;
			};
			name = Debug;
		};
		BF0F132529194652008F0FCD /* Release */ = {
			isa = XCBuildConfiguration;
			buildSettings = {
				CLANG_CXX_LANGUAGE_STANDARD = "c++17";
				CLANG_WARN_QUOTED_INCLUDE_IN_FRAMEWORK_HEADER = YES;
				CODE_SIGN_STYLE = Automatic;
				DEAD_CODE_STRIPPING = YES;
				DYLIB_COMPATIBILITY_VERSION = 1;
				DYLIB_CURRENT_VERSION = 1;
				ENABLE_USER_SCRIPT_SANDBOXING = NO;
				EXECUTABLE_PREFIX = lib;
				GCC_ENABLE_CPP_EXCEPTIONS = YES;
				GCC_ENABLE_CPP_RTTI = YES;
				GCC_OPTIMIZATION_LEVEL = fast;
				GCC_SYMBOLS_PRIVATE_EXTERN = YES;
				HEADER_SEARCH_PATHS = (
					CallstackLibrary/include,
					include,
					suppressions,
				);
				LIBRARY_SEARCH_PATHS = (
					"$(inherited)",
					"$(PROJECT_DIR)/CallstackLibrary",
				);
				MACH_O_TYPE = mh_dylib;
				MACOSX_DEPLOYMENT_TARGET = 10.15;
				OTHER_CFLAGS = "-DLSAN_HANDLE_OBJC";
				PRODUCT_MODULE_NAME = "$(PRODUCT_NAME:c99extidentifier)";
				PRODUCT_NAME = lsan;
				SKIP_INSTALL = YES;
			};
			name = Release;
		};
		BF97EB5828831E5B00DAF1FE /* Debug */ = {
			isa = XCBuildConfiguration;
			buildSettings = {
				ALWAYS_SEARCH_USER_PATHS = NO;
				CLANG_ANALYZER_NONNULL = YES;
				CLANG_ANALYZER_NUMBER_OBJECT_CONVERSION = YES_AGGRESSIVE;
				CLANG_CXX_LANGUAGE_STANDARD = "c++17";
				CLANG_CXX_LIBRARY = "libc++";
				CLANG_ENABLE_MODULES = YES;
				CLANG_ENABLE_OBJC_ARC = YES;
				CLANG_ENABLE_OBJC_WEAK = YES;
				CLANG_WARN_BLOCK_CAPTURE_AUTORELEASING = YES;
				CLANG_WARN_BOOL_CONVERSION = YES;
				CLANG_WARN_COMMA = YES;
				CLANG_WARN_CONSTANT_CONVERSION = YES;
				CLANG_WARN_DEPRECATED_OBJC_IMPLEMENTATIONS = YES;
				CLANG_WARN_DIRECT_OBJC_ISA_USAGE = YES_ERROR;
				CLANG_WARN_DOCUMENTATION_COMMENTS = YES;
				CLANG_WARN_EMPTY_BODY = YES;
				CLANG_WARN_ENUM_CONVERSION = YES;
				CLANG_WARN_INFINITE_RECURSION = YES;
				CLANG_WARN_INT_CONVERSION = YES;
				CLANG_WARN_NON_LITERAL_NULL_CONVERSION = YES;
				CLANG_WARN_OBJC_IMPLICIT_RETAIN_SELF = YES;
				CLANG_WARN_OBJC_LITERAL_CONVERSION = YES;
				CLANG_WARN_OBJC_ROOT_CLASS = YES_ERROR;
				CLANG_WARN_QUOTED_INCLUDE_IN_FRAMEWORK_HEADER = YES;
				CLANG_WARN_RANGE_LOOP_ANALYSIS = YES;
				CLANG_WARN_STRICT_PROTOTYPES = YES;
				CLANG_WARN_SUSPICIOUS_MOVE = YES;
				CLANG_WARN_UNGUARDED_AVAILABILITY = YES_AGGRESSIVE;
				CLANG_WARN_UNREACHABLE_CODE = YES;
				CLANG_WARN__DUPLICATE_METHOD_MATCH = YES;
				CODE_SIGN_IDENTITY = "-";
				COPY_PHASE_STRIP = NO;
				DEAD_CODE_STRIPPING = YES;
				DEBUG_INFORMATION_FORMAT = dwarf;
				ENABLE_STRICT_OBJC_MSGSEND = YES;
				ENABLE_TESTABILITY = YES;
				ENABLE_USER_SCRIPT_SANDBOXING = YES;
				GCC_C_LANGUAGE_STANDARD = gnu11;
				GCC_DYNAMIC_NO_PIC = NO;
				GCC_NO_COMMON_BLOCKS = YES;
				GCC_OPTIMIZATION_LEVEL = 0;
				GCC_PREPROCESSOR_DEFINITIONS = (
					"DEBUG=1",
					"$(inherited)",
				);
				GCC_WARN_64_TO_32_BIT_CONVERSION = YES;
				GCC_WARN_ABOUT_RETURN_TYPE = YES_ERROR;
				GCC_WARN_UNDECLARED_SELECTOR = YES;
				GCC_WARN_UNINITIALIZED_AUTOS = YES_AGGRESSIVE;
				GCC_WARN_UNUSED_FUNCTION = YES;
				GCC_WARN_UNUSED_VARIABLE = YES;
				MACOSX_DEPLOYMENT_TARGET = 10.15;
				MTL_ENABLE_DEBUG_INFO = INCLUDE_SOURCE;
				MTL_FAST_MATH = YES;
				ONLY_ACTIVE_ARCH = YES;
				OTHER_CFLAGS = "-DLSAN_HANDLE_OBJC";
				SDKROOT = macosx;
			};
			name = Debug;
		};
		BF97EB5928831E5B00DAF1FE /* Release */ = {
			isa = XCBuildConfiguration;
			buildSettings = {
				ALWAYS_SEARCH_USER_PATHS = NO;
				CLANG_ANALYZER_NONNULL = YES;
				CLANG_ANALYZER_NUMBER_OBJECT_CONVERSION = YES_AGGRESSIVE;
				CLANG_CXX_LANGUAGE_STANDARD = "c++17";
				CLANG_CXX_LIBRARY = "libc++";
				CLANG_ENABLE_MODULES = YES;
				CLANG_ENABLE_OBJC_ARC = YES;
				CLANG_ENABLE_OBJC_WEAK = YES;
				CLANG_WARN_BLOCK_CAPTURE_AUTORELEASING = YES;
				CLANG_WARN_BOOL_CONVERSION = YES;
				CLANG_WARN_COMMA = YES;
				CLANG_WARN_CONSTANT_CONVERSION = YES;
				CLANG_WARN_DEPRECATED_OBJC_IMPLEMENTATIONS = YES;
				CLANG_WARN_DIRECT_OBJC_ISA_USAGE = YES_ERROR;
				CLANG_WARN_DOCUMENTATION_COMMENTS = YES;
				CLANG_WARN_EMPTY_BODY = YES;
				CLANG_WARN_ENUM_CONVERSION = YES;
				CLANG_WARN_INFINITE_RECURSION = YES;
				CLANG_WARN_INT_CONVERSION = YES;
				CLANG_WARN_NON_LITERAL_NULL_CONVERSION = YES;
				CLANG_WARN_OBJC_IMPLICIT_RETAIN_SELF = YES;
				CLANG_WARN_OBJC_LITERAL_CONVERSION = YES;
				CLANG_WARN_OBJC_ROOT_CLASS = YES_ERROR;
				CLANG_WARN_QUOTED_INCLUDE_IN_FRAMEWORK_HEADER = YES;
				CLANG_WARN_RANGE_LOOP_ANALYSIS = YES;
				CLANG_WARN_STRICT_PROTOTYPES = YES;
				CLANG_WARN_SUSPICIOUS_MOVE = YES;
				CLANG_WARN_UNGUARDED_AVAILABILITY = YES_AGGRESSIVE;
				CLANG_WARN_UNREACHABLE_CODE = YES;
				CLANG_WARN__DUPLICATE_METHOD_MATCH = YES;
				CODE_SIGN_IDENTITY = "-";
				COPY_PHASE_STRIP = NO;
				DEAD_CODE_STRIPPING = YES;
				DEBUG_INFORMATION_FORMAT = "dwarf-with-dsym";
				ENABLE_NS_ASSERTIONS = NO;
				ENABLE_STRICT_OBJC_MSGSEND = YES;
				ENABLE_USER_SCRIPT_SANDBOXING = YES;
				GCC_C_LANGUAGE_STANDARD = gnu11;
				GCC_NO_COMMON_BLOCKS = YES;
				GCC_WARN_64_TO_32_BIT_CONVERSION = YES;
				GCC_WARN_ABOUT_RETURN_TYPE = YES_ERROR;
				GCC_WARN_UNDECLARED_SELECTOR = YES;
				GCC_WARN_UNINITIALIZED_AUTOS = YES_AGGRESSIVE;
				GCC_WARN_UNUSED_FUNCTION = YES;
				GCC_WARN_UNUSED_VARIABLE = YES;
				MACOSX_DEPLOYMENT_TARGET = 10.15;
				MTL_ENABLE_DEBUG_INFO = NO;
				MTL_FAST_MATH = YES;
				OTHER_CFLAGS = "-DLSAN_HANDLE_OBJC";
				SDKROOT = macosx;
			};
			name = Release;
		};
		BFB0622A2C397C1E0032E9C4 /* Debug */ = {
			isa = XCBuildConfiguration;
			buildSettings = {
				ASSETCATALOG_COMPILER_GENERATE_SWIFT_ASSET_SYMBOL_EXTENSIONS = YES;
				CLANG_CXX_LANGUAGE_STANDARD = "gnu++20";
				CODE_SIGN_STYLE = Automatic;
				DEBUGGING_SYMBOLS = YES;
				DEBUG_INFORMATION_FORMAT = dwarf;
				GCC_C_LANGUAGE_STANDARD = gnu17;
				GCC_GENERATE_DEBUGGING_SYMBOLS = YES;
				GCC_OPTIMIZATION_LEVEL = 0;
				LOCALIZATION_PREFERS_STRING_CATALOGS = YES;
				MACOSX_DEPLOYMENT_TARGET = 10.15;
				OTHER_CFLAGS = "";
				OTHER_LDFLAGS = "";
				PRODUCT_NAME = "$(TARGET_NAME)";
			};
			name = Debug;
		};
		BFB0622B2C397C1E0032E9C4 /* Release */ = {
			isa = XCBuildConfiguration;
			buildSettings = {
				ASSETCATALOG_COMPILER_GENERATE_SWIFT_ASSET_SYMBOL_EXTENSIONS = YES;
				CLANG_CXX_LANGUAGE_STANDARD = "gnu++20";
				CODE_SIGN_STYLE = Automatic;
				DEBUG_INFORMATION_FORMAT = "dwarf-with-dsym";
				GCC_C_LANGUAGE_STANDARD = gnu17;
				LOCALIZATION_PREFERS_STRING_CATALOGS = YES;
				MACOSX_DEPLOYMENT_TARGET = 10.15;
				OTHER_CFLAGS = "";
				OTHER_LDFLAGS = "";
				PRODUCT_NAME = "$(TARGET_NAME)";
			};
			name = Release;
		};
		F13529B52D1083FD002534D0 /* Debug */ = {
			isa = XCBuildConfiguration;
			buildSettings = {
				ASSETCATALOG_COMPILER_GENERATE_SWIFT_ASSET_SYMBOL_EXTENSIONS = YES;
				CLANG_CXX_LANGUAGE_STANDARD = "gnu++20";
				CODE_SIGN_STYLE = Automatic;
				DEBUGGING_SYMBOLS = YES;
				DEBUG_INFORMATION_FORMAT = dwarf;
				GCC_C_LANGUAGE_STANDARD = gnu17;
				GCC_GENERATE_DEBUGGING_SYMBOLS = YES;
				GCC_OPTIMIZATION_LEVEL = 0;
				LOCALIZATION_PREFERS_STRING_CATALOGS = YES;
				OTHER_CFLAGS = "";
				OTHER_LDFLAGS = "";
				PRODUCT_NAME = "$(TARGET_NAME)";
			};
			name = Debug;
		};
		F13529B62D1083FD002534D0 /* Release */ = {
			isa = XCBuildConfiguration;
			buildSettings = {
				ASSETCATALOG_COMPILER_GENERATE_SWIFT_ASSET_SYMBOL_EXTENSIONS = YES;
				CLANG_CXX_LANGUAGE_STANDARD = "gnu++20";
				CODE_SIGN_STYLE = Automatic;
				DEBUG_INFORMATION_FORMAT = "dwarf-with-dsym";
				GCC_C_LANGUAGE_STANDARD = gnu17;
				LOCALIZATION_PREFERS_STRING_CATALOGS = YES;
				OTHER_CFLAGS = "";
				OTHER_LDFLAGS = "";
				PRODUCT_NAME = "$(TARGET_NAME)";
			};
			name = Release;
		};
/* End XCBuildConfiguration section */

/* Begin XCConfigurationList section */
		BF0F132629194652008F0FCD /* Build configuration list for PBXNativeTarget "LeakSanitizer" */ = {
			isa = XCConfigurationList;
			buildConfigurations = (
				BF0F132429194652008F0FCD /* Debug */,
				BF0F132529194652008F0FCD /* Release */,
			);
			defaultConfigurationIsVisible = 0;
			defaultConfigurationName = Release;
		};
		BF97EB5128831E5B00DAF1FE /* Build configuration list for PBXProject "LeakSanitizer" */ = {
			isa = XCConfigurationList;
			buildConfigurations = (
				BF97EB5828831E5B00DAF1FE /* Debug */,
				BF97EB5928831E5B00DAF1FE /* Release */,
			);
			defaultConfigurationIsVisible = 0;
			defaultConfigurationName = Release;
		};
		BFB0622C2C397C1E0032E9C4 /* Build configuration list for PBXLegacyTarget "LeakSanitizer_make" */ = {
			isa = XCConfigurationList;
			buildConfigurations = (
				BFB0622A2C397C1E0032E9C4 /* Debug */,
				BFB0622B2C397C1E0032E9C4 /* Release */,
			);
			defaultConfigurationIsVisible = 0;
			defaultConfigurationName = Release;
		};
		F13529B42D1083FD002534D0 /* Build configuration list for PBXLegacyTarget "CallstackLibrary" */ = {
			isa = XCConfigurationList;
			buildConfigurations = (
				F13529B52D1083FD002534D0 /* Debug */,
				F13529B62D1083FD002534D0 /* Release */,
			);
			defaultConfigurationIsVisible = 0;
			defaultConfigurationName = Release;
		};
/* End XCConfigurationList section */
	};
	rootObject = BF97EB4E28831E5B00DAF1FE /* Project object */;
}<|MERGE_RESOLUTION|>--- conflicted
+++ resolved
@@ -42,25 +42,19 @@
 		BFA6CD7D2CD3F3B800959363 /* Suppression.hpp in Headers */ = {isa = PBXBuildFile; fileRef = BFA6CD7A2CD3F3B800959363 /* Suppression.hpp */; };
 		BFAA94552B6C12FF007FC130 /* signals.cpp in Sources */ = {isa = PBXBuildFile; fileRef = BFAA94522B6C12FF007FC130 /* signals.cpp */; };
 		BFAA94572B6C12FF007FC130 /* signals.hpp in Headers */ = {isa = PBXBuildFile; fileRef = BFAA94532B6C12FF007FC130 /* signals.hpp */; };
-<<<<<<< HEAD
 		BFC6D0F82C9ED80C0056A3C3 /* crashOrWarn.hpp in Headers */ = {isa = PBXBuildFile; fileRef = BFC6D0F72C9ED80C0056A3C3 /* crashOrWarn.hpp */; };
-=======
 		BFBBC80D2CF0D00800F0785F /* FunctionNotFoundException.hpp in Headers */ = {isa = PBXBuildFile; fileRef = BFBBC80C2CF0D00800F0785F /* FunctionNotFoundException.hpp */; };
->>>>>>> 83a5f295
 		BFC817162BEFB36E00332937 /* TLSTracker.cpp in Sources */ = {isa = PBXBuildFile; fileRef = BFC817142BEFB36E00332937 /* TLSTracker.cpp */; };
 		BFC817172BEFB36E00332937 /* TLSTracker.hpp in Headers */ = {isa = PBXBuildFile; fileRef = BFC817152BEFB36E00332937 /* TLSTracker.hpp */; };
 		BFCF0B272BDD54A900EE259C /* misc.cpp in Sources */ = {isa = PBXBuildFile; fileRef = BFCF0B252BDD54A900EE259C /* misc.cpp */; };
 		BFD983A92B8A4729003B6CC1 /* timing.cpp in Sources */ = {isa = PBXBuildFile; fileRef = BFD983A62B8A4729003B6CC1 /* timing.cpp */; };
 		BFD983AB2B8A4729003B6CC1 /* timing.hpp in Headers */ = {isa = PBXBuildFile; fileRef = BFD983A72B8A4729003B6CC1 /* timing.hpp */; };
-<<<<<<< HEAD
+		BFE023F02CA86E7400AEFD5A /* AutoStats.cpp in Sources */ = {isa = PBXBuildFile; fileRef = BFE023EE2CA86E7400AEFD5A /* AutoStats.cpp */; };
+		BFE023F42CA874D100AEFD5A /* Behaviour.hpp in Headers */ = {isa = PBXBuildFile; fileRef = BFE023F22CA874D100AEFD5A /* Behaviour.hpp */; };
+		BFE023F72CA8765500AEFD5A /* helper.hpp in Headers */ = {isa = PBXBuildFile; fileRef = BFE023F62CA8765500AEFD5A /* helper.hpp */; };
 		BFDD6DFF2CC6B5D2008B9CDC /* Region.hpp in Headers */ = {isa = PBXBuildFile; fileRef = BFDD6DFE2CC6B5D2008B9CDC /* Region.hpp */; };
 		BFDD6E012CC6B6EF008B9CDC /* LeakKindStats.hpp in Headers */ = {isa = PBXBuildFile; fileRef = BFDD6E002CC6B6EF008B9CDC /* LeakKindStats.hpp */; };
 		F12CA5DD2CB40E6A00C93A2C /* libobjc.A.tbd in Frameworks */ = {isa = PBXBuildFile; fileRef = F12CA5DC2CB40E6A00C93A2C /* libobjc.A.tbd */; };
-=======
-		BFE023F02CA86E7400AEFD5A /* AutoStats.cpp in Sources */ = {isa = PBXBuildFile; fileRef = BFE023EE2CA86E7400AEFD5A /* AutoStats.cpp */; };
-		BFE023F42CA874D100AEFD5A /* Behaviour.hpp in Headers */ = {isa = PBXBuildFile; fileRef = BFE023F22CA874D100AEFD5A /* Behaviour.hpp */; };
-		BFE023F72CA8765500AEFD5A /* helper.hpp in Headers */ = {isa = PBXBuildFile; fileRef = BFE023F62CA8765500AEFD5A /* helper.hpp */; };
->>>>>>> 83a5f295
 		F133D0EE2C4049BB00A45493 /* deprecation.h in Headers */ = {isa = PBXBuildFile; fileRef = BF34157C2A8405AD00DEEF10 /* deprecation.h */; settings = {ATTRIBUTES = (Public, ); }; };
 		F13529AF2D10779B002534D0 /* defaultSuppression.cpp in Headers */ = {isa = PBXBuildFile; fileRef = F13529AE2D10779B002534D0 /* defaultSuppression.cpp */; };
 		F13529B12D108324002534D0 /* defaultSuppression.hpp in Headers */ = {isa = PBXBuildFile; fileRef = F13529B02D108324002534D0 /* defaultSuppression.hpp */; };
@@ -135,11 +129,6 @@
 		BFCF0B252BDD54A900EE259C /* misc.cpp */ = {isa = PBXFileReference; lastKnownFileType = sourcecode.cpp.cpp; path = misc.cpp; sourceTree = "<group>"; };
 		BFD983A62B8A4729003B6CC1 /* timing.cpp */ = {isa = PBXFileReference; lastKnownFileType = sourcecode.cpp.cpp; path = timing.cpp; sourceTree = "<group>"; };
 		BFD983A72B8A4729003B6CC1 /* timing.hpp */ = {isa = PBXFileReference; lastKnownFileType = sourcecode.cpp.h; path = timing.hpp; sourceTree = "<group>"; };
-<<<<<<< HEAD
-		BFDD6DFE2CC6B5D2008B9CDC /* Region.hpp */ = {isa = PBXFileReference; lastKnownFileType = sourcecode.cpp.h; path = Region.hpp; sourceTree = "<group>"; };
-		BFDD6E002CC6B6EF008B9CDC /* LeakKindStats.hpp */ = {isa = PBXFileReference; lastKnownFileType = sourcecode.cpp.h; path = LeakKindStats.hpp; sourceTree = "<group>"; };
-		F12CA5DC2CB40E6A00C93A2C /* libobjc.A.tbd */ = {isa = PBXFileReference; lastKnownFileType = "sourcecode.text-based-dylib-definition"; name = libobjc.A.tbd; path = usr/lib/libobjc.A.tbd; sourceTree = SDKROOT; };
-=======
 		BFE023EE2CA86E7400AEFD5A /* AutoStats.cpp */ = {isa = PBXFileReference; lastKnownFileType = sourcecode.cpp.cpp; path = AutoStats.cpp; sourceTree = "<group>"; };
 		BFE023F22CA874D100AEFD5A /* Behaviour.hpp */ = {isa = PBXFileReference; lastKnownFileType = sourcecode.cpp.h; path = Behaviour.hpp; sourceTree = "<group>"; };
 		BFE023F62CA8765500AEFD5A /* helper.hpp */ = {isa = PBXFileReference; lastKnownFileType = sourcecode.cpp.h; path = helper.hpp; sourceTree = "<group>"; };
@@ -148,7 +137,9 @@
 		F13529BB2D109F4C002534D0 /* schema.json */ = {isa = PBXFileReference; lastKnownFileType = text.json; path = schema.json; sourceTree = "<group>"; };
 		F13529BC2D10A0A2002534D0 /* core.json */ = {isa = PBXFileReference; lastKnownFileType = text.json; path = core.json; sourceTree = "<group>"; };
 		F13529BD2D10A499002534D0 /* objc.json */ = {isa = PBXFileReference; lastKnownFileType = text.json; path = objc.json; sourceTree = "<group>"; };
->>>>>>> 83a5f295
+		BFDD6DFE2CC6B5D2008B9CDC /* Region.hpp */ = {isa = PBXFileReference; lastKnownFileType = sourcecode.cpp.h; path = Region.hpp; sourceTree = "<group>"; };
+		BFDD6E002CC6B6EF008B9CDC /* LeakKindStats.hpp */ = {isa = PBXFileReference; lastKnownFileType = sourcecode.cpp.h; path = LeakKindStats.hpp; sourceTree = "<group>"; };
+		F12CA5DC2CB40E6A00C93A2C /* libobjc.A.tbd */ = {isa = PBXFileReference; lastKnownFileType = "sourcecode.text-based-dylib-definition"; name = libobjc.A.tbd; path = usr/lib/libobjc.A.tbd; sourceTree = SDKROOT; };
 		F16901512C403EF200EED0AE /* utils.hpp */ = {isa = PBXFileReference; lastKnownFileType = sourcecode.cpp.h; path = utils.hpp; sourceTree = "<group>"; };
 		F19C6EA62C51436A00E7E4FA /* PoolAllocator.hpp */ = {isa = PBXFileReference; lastKnownFileType = sourcecode.cpp.h; path = PoolAllocator.hpp; sourceTree = "<group>"; };
 		F19C6EA72C51496C00E7E4FA /* ObjectPool.cpp */ = {isa = PBXFileReference; lastKnownFileType = sourcecode.cpp.cpp; path = ObjectPool.cpp; sourceTree = "<group>"; };
@@ -232,11 +223,9 @@
 				BF4368F72AACF07700252E2A /* warn.hpp */,
 				BF4368F32AACF04700252E2A /* crashWarner.cpp */,
 				BF2C5CB12AEAB63600DE2224 /* exceptionHandler.hpp */,
-<<<<<<< HEAD
+				BF2C5CB02AEAB63600DE2224 /* exceptionHandler.cpp */,
+				BF2C5CB12AEAB63600DE2224 /* exceptionHandler.hpp */,
 				BFC6D0F72C9ED80C0056A3C3 /* crashOrWarn.hpp */,
-=======
-				BF2C5CB02AEAB63600DE2224 /* exceptionHandler.cpp */,
->>>>>>> 83a5f295
 			);
 			path = crashWarner;
 			sourceTree = "<group>";
@@ -284,11 +273,8 @@
 				BF3204F22AC5C625004EC77E /* callstacks */,
 				BF4368F22AACEFFE00252E2A /* crashWarner */,
 				BF41CC5D2A813B4500EAA3A1 /* statistics */,
-<<<<<<< HEAD
+				BF3E50512CCFE7ED00CB225E /* suppression */,
 				BFDD6DFD2CC6B5A9008B9CDC /* helpers */,
-=======
-				BF3E50512CCFE7ED00CB225E /* suppression */,
->>>>>>> 83a5f295
 				BFAFADC528B4FDA40060076C /* formatter.hpp */,
 				BF621FE128A2B61E00414EE4 /* bytePrinter.hpp */,
 				BF621FE028A2B61E00414EE4 /* bytePrinter.cpp */,
@@ -300,12 +286,8 @@
 				BF84625C2AD1B489003B05F5 /* lsanMisc.hpp */,
 				BF84625B2AD1B489003B05F5 /* lsanMisc.cpp */,
 				BFD983A72B8A4729003B6CC1 /* timing.hpp */,
-<<<<<<< HEAD
 				BF7592282BB1799500891A55 /* LeakType.hpp */,
-				BFC817142BEFB36E00332937 /* TLSTracker.cpp */,
-=======
 				BFD983A62B8A4729003B6CC1 /* timing.cpp */,
->>>>>>> 83a5f295
 				BFC817152BEFB36E00332937 /* TLSTracker.hpp */,
 				BFC817142BEFB36E00332937 /* TLSTracker.cpp */,
 				BFC817182BEFB3C200332937 /* ATracker.hpp */,
@@ -328,10 +310,6 @@
 		BFBCAD8A2ACF611A00C6B69F /* wrappers */ = {
 			isa = PBXGroup;
 			children = (
-<<<<<<< HEAD
-=======
-				BFBF736928832F8100BC4208 /* wrap_malloc.hpp */,
->>>>>>> 83a5f295
 				BFBF736728832C3300BC4208 /* wrap_malloc.cpp */,
 				BF9623AC2AB36B86005FF2B7 /* interpose.hpp */,
 				BFBCAD892ACF376600C6B69F /* realAlloc.hpp */,
@@ -559,11 +537,8 @@
 				BF3E50622CCFFF2900CB225E /* parser.cpp in Sources */,
 				BF0F13352919478B008F0FCD /* lsan_stats.cpp in Sources */,
 				BF84625E2AD1B489003B05F5 /* lsanMisc.cpp in Sources */,
-<<<<<<< HEAD
 				BFCF0B272BDD54A900EE259C /* misc.cpp in Sources */,
-=======
 				BFA6CD7C2CD3F3B800959363 /* Suppression.cpp in Sources */,
->>>>>>> 83a5f295
 				BFAA94552B6C12FF007FC130 /* signals.cpp in Sources */,
 				BF0F133B29194791008F0FCD /* LeakSani.cpp in Sources */,
 				BF0F133E29194794008F0FCD /* Stats.cpp in Sources */,
