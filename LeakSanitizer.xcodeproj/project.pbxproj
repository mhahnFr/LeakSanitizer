// !$*UTF8*$!
{
	archiveVersion = 1;
	classes = {
	};
	objectVersion = 54;
	objects = {

/* Begin PBXBuildFile section */
		BF0F133229194786008F0FCD /* bytePrinter.cpp in Sources */ = {isa = PBXBuildFile; fileRef = BF621FE028A2B61E00414EE4 /* bytePrinter.cpp */; };
		BF0F13352919478B008F0FCD /* lsan_stats.cpp in Sources */ = {isa = PBXBuildFile; fileRef = BF23A2DC289ECE6A00B17349 /* lsan_stats.cpp */; };
		BF0F13382919478E008F0FCD /* lsan_internals.cpp in Sources */ = {isa = PBXBuildFile; fileRef = BF621FDB28A291DE00414EE4 /* lsan_internals.cpp */; };
		BF0F133B29194791008F0FCD /* LeakSani.cpp in Sources */ = {isa = PBXBuildFile; fileRef = BF72C3CA2885CB9E00C7AE5C /* LeakSani.cpp */; };
		BF0F133E29194794008F0FCD /* Stats.cpp in Sources */ = {isa = PBXBuildFile; fileRef = BF23A2E0289ED24200B17349 /* Stats.cpp */; };
		BF0F134129194797008F0FCD /* MallocInfo.cpp in Sources */ = {isa = PBXBuildFile; fileRef = BFBF736328831FC200BC4208 /* MallocInfo.cpp */; };
		BF0F1347291947A2008F0FCD /* wrap_malloc.cpp in Sources */ = {isa = PBXBuildFile; fileRef = BFBF736728832C3300BC4208 /* wrap_malloc.cpp */; };
		BF0F134D291947A8008F0FCD /* signalHandlers.cpp in Sources */ = {isa = PBXBuildFile; fileRef = BF49A5D72899599300BC1FFD /* signalHandlers.cpp */; };
		BF0F1350291947C0008F0FCD /* formatter.hpp in Headers */ = {isa = PBXBuildFile; fileRef = BFAFADC528B4FDA40060076C /* formatter.hpp */; };
		BF0F1353291947C9008F0FCD /* bytePrinter.hpp in Headers */ = {isa = PBXBuildFile; fileRef = BF621FE128A2B61E00414EE4 /* bytePrinter.hpp */; };
		BF2C5CB42AEAB76A00DE2224 /* exceptionHandler.hpp in Headers */ = {isa = PBXBuildFile; fileRef = BF2C5CB12AEAB63600DE2224 /* exceptionHandler.hpp */; };
		BF2C5CB52AEAB76F00DE2224 /* exceptionHandler.cpp in Sources */ = {isa = PBXBuildFile; fileRef = BF2C5CB02AEAB63600DE2224 /* exceptionHandler.cpp */; };
		BF3204EF2AC5C614004EC77E /* callstackHelper.cpp in Sources */ = {isa = PBXBuildFile; fileRef = BF3204EC2AC5C614004EC77E /* callstackHelper.cpp */; };
		BF3204F12AC5C614004EC77E /* callstackHelper.hpp in Headers */ = {isa = PBXBuildFile; fileRef = BF3204ED2AC5C614004EC77E /* callstackHelper.hpp */; };
		BF378F932919482E00A4DAA9 /* Stats.hpp in Headers */ = {isa = PBXBuildFile; fileRef = BF23A2E1289ED24200B17349 /* Stats.hpp */; };
		BF378F962919483900A4DAA9 /* LeakSani.hpp in Headers */ = {isa = PBXBuildFile; fileRef = BF72C3C92885CB9E00C7AE5C /* LeakSani.hpp */; };
		BF378F992919483B00A4DAA9 /* MallocInfo.hpp in Headers */ = {isa = PBXBuildFile; fileRef = BFBF736428831FC200BC4208 /* MallocInfo.hpp */; };
		BF378F9F2919484100A4DAA9 /* signalHandlers.hpp in Headers */ = {isa = PBXBuildFile; fileRef = BF49A5D82899599300BC1FFD /* signalHandlers.hpp */; };
		BF378FA52919484800A4DAA9 /* wrap_malloc.hpp in Headers */ = {isa = PBXBuildFile; fileRef = BFBF736928832F8100BC4208 /* wrap_malloc.hpp */; };
		BF378FA82919484A00A4DAA9 /* lsan_stats.h in Headers */ = {isa = PBXBuildFile; fileRef = BF23A2DD289ECE6A00B17349 /* lsan_stats.h */; settings = {ATTRIBUTES = (Public, ); }; };
		BF378FAE2919484E00A4DAA9 /* lsan_internals.h in Headers */ = {isa = PBXBuildFile; fileRef = BF621FDC28A291DE00414EE4 /* lsan_internals.h */; settings = {ATTRIBUTES = (Public, ); }; };
		BF378FB52919496000A4DAA9 /* libcallstack.a in Frameworks */ = {isa = PBXBuildFile; fileRef = BF378FB42919496000A4DAA9 /* libcallstack.a */; };
		BF4368F52AACF04700252E2A /* crashWarner.cpp in Sources */ = {isa = PBXBuildFile; fileRef = BF4368F32AACF04700252E2A /* crashWarner.cpp */; };
		BF84625E2AD1B489003B05F5 /* lsanMisc.cpp in Sources */ = {isa = PBXBuildFile; fileRef = BF84625B2AD1B489003B05F5 /* lsanMisc.cpp */; };
		BF8462602AD1B489003B05F5 /* lsanMisc.hpp in Headers */ = {isa = PBXBuildFile; fileRef = BF84625C2AD1B489003B05F5 /* lsanMisc.hpp */; };
		BFAA94552B6C12FF007FC130 /* signals.cpp in Sources */ = {isa = PBXBuildFile; fileRef = BFAA94522B6C12FF007FC130 /* signals.cpp */; };
		BFAA94572B6C12FF007FC130 /* signals.hpp in Headers */ = {isa = PBXBuildFile; fileRef = BFAA94532B6C12FF007FC130 /* signals.hpp */; };
		BFC817162BEFB36E00332937 /* TLSTracker.cpp in Sources */ = {isa = PBXBuildFile; fileRef = BFC817142BEFB36E00332937 /* TLSTracker.cpp */; };
		BFC817172BEFB36E00332937 /* TLSTracker.hpp in Headers */ = {isa = PBXBuildFile; fileRef = BFC817152BEFB36E00332937 /* TLSTracker.hpp */; };
		BFD983A92B8A4729003B6CC1 /* timing.cpp in Sources */ = {isa = PBXBuildFile; fileRef = BFD983A62B8A4729003B6CC1 /* timing.cpp */; };
		BFD983AB2B8A4729003B6CC1 /* timing.hpp in Headers */ = {isa = PBXBuildFile; fileRef = BFD983A72B8A4729003B6CC1 /* timing.hpp */; };
		F16901522C403EF200EED0AE /* utils.hpp in Headers */ = {isa = PBXBuildFile; fileRef = F16901512C403EF200EED0AE /* utils.hpp */; };
		F133D0EE2C4049BB00A45493 /* deprecation.h in Headers */ = {isa = PBXBuildFile; fileRef = BF34157C2A8405AD00DEEF10 /* deprecation.h */; settings = {ATTRIBUTES = (Public, ); }; };
		F19C6EA92C51496C00E7E4FA /* ObjectPool.cpp in Sources */ = {isa = PBXBuildFile; fileRef = F19C6EA72C51496C00E7E4FA /* ObjectPool.cpp */; };
		F19C6EAA2C51496C00E7E4FA /* ObjectPool.hpp in Headers */ = {isa = PBXBuildFile; fileRef = F19C6EA82C51496C00E7E4FA /* ObjectPool.hpp */; };
/* End PBXBuildFile section */

/* Begin PBXFileReference section */
		BF04B4B328F86EEA00051090 /* .gitignore */ = {isa = PBXFileReference; lastKnownFileType = text; path = .gitignore; sourceTree = "<group>"; };
		BF0F131C29194652008F0FCD /* liblsan.dylib */ = {isa = PBXFileReference; explicitFileType = "compiled.mach-o.dylib"; includeInIndex = 0; path = liblsan.dylib; sourceTree = BUILT_PRODUCTS_DIR; };
		BF23A2DC289ECE6A00B17349 /* lsan_stats.cpp */ = {isa = PBXFileReference; lastKnownFileType = sourcecode.cpp.cpp; path = lsan_stats.cpp; sourceTree = "<group>"; };
		BF23A2DD289ECE6A00B17349 /* lsan_stats.h */ = {isa = PBXFileReference; lastKnownFileType = sourcecode.c.h; path = lsan_stats.h; sourceTree = "<group>"; };
		BF23A2E0289ED24200B17349 /* Stats.cpp */ = {isa = PBXFileReference; lastKnownFileType = sourcecode.cpp.cpp; path = Stats.cpp; sourceTree = "<group>"; };
		BF23A2E1289ED24200B17349 /* Stats.hpp */ = {isa = PBXFileReference; lastKnownFileType = sourcecode.cpp.h; path = Stats.hpp; sourceTree = "<group>"; };
		BF2C5CB02AEAB63600DE2224 /* exceptionHandler.cpp */ = {isa = PBXFileReference; lastKnownFileType = sourcecode.cpp.cpp; path = exceptionHandler.cpp; sourceTree = "<group>"; };
		BF2C5CB12AEAB63600DE2224 /* exceptionHandler.hpp */ = {isa = PBXFileReference; lastKnownFileType = sourcecode.cpp.h; path = exceptionHandler.hpp; sourceTree = "<group>"; };
		BF3204EC2AC5C614004EC77E /* callstackHelper.cpp */ = {isa = PBXFileReference; lastKnownFileType = sourcecode.cpp.cpp; path = callstackHelper.cpp; sourceTree = "<group>"; };
		BF3204ED2AC5C614004EC77E /* callstackHelper.hpp */ = {isa = PBXFileReference; lastKnownFileType = sourcecode.cpp.h; path = callstackHelper.hpp; sourceTree = "<group>"; };
		BF34157C2A8405AD00DEEF10 /* deprecation.h */ = {isa = PBXFileReference; lastKnownFileType = sourcecode.c.h; path = deprecation.h; sourceTree = "<group>"; };
		BF378FB42919496000A4DAA9 /* libcallstack.a */ = {isa = PBXFileReference; lastKnownFileType = archive.ar; name = libcallstack.a; path = CallstackLibrary/libcallstack.a; sourceTree = "<group>"; };
		BF4368F32AACF04700252E2A /* crashWarner.cpp */ = {isa = PBXFileReference; lastKnownFileType = sourcecode.cpp.cpp; path = crashWarner.cpp; sourceTree = "<group>"; };
		BF4368F62AACF06F00252E2A /* crash.hpp */ = {isa = PBXFileReference; lastKnownFileType = sourcecode.cpp.h; path = crash.hpp; sourceTree = "<group>"; };
		BF4368F72AACF07700252E2A /* warn.hpp */ = {isa = PBXFileReference; lastKnownFileType = sourcecode.cpp.h; path = warn.hpp; sourceTree = "<group>"; };
		BF49A5D72899599300BC1FFD /* signalHandlers.cpp */ = {isa = PBXFileReference; lastKnownFileType = sourcecode.cpp.cpp; path = signalHandlers.cpp; sourceTree = "<group>"; };
		BF49A5D82899599300BC1FFD /* signalHandlers.hpp */ = {isa = PBXFileReference; lastKnownFileType = sourcecode.cpp.h; path = signalHandlers.hpp; sourceTree = "<group>"; };
		BF4C28E828B66033001EB53E /* Makefile */ = {isa = PBXFileReference; lastKnownFileType = sourcecode.make; path = Makefile; sourceTree = "<group>"; };
		BF5F19FB28B3EFFB00DAEDE7 /* LICENSE */ = {isa = PBXFileReference; fileEncoding = 4; lastKnownFileType = text; path = LICENSE; sourceTree = "<group>"; };
		BF5F19FC28B3F00600DAEDE7 /* README.md */ = {isa = PBXFileReference; fileEncoding = 4; lastKnownFileType = net.daringfireball.markdown; path = README.md; sourceTree = "<group>"; };
		BF621FDB28A291DE00414EE4 /* lsan_internals.cpp */ = {isa = PBXFileReference; lastKnownFileType = sourcecode.cpp.cpp; path = lsan_internals.cpp; sourceTree = "<group>"; };
		BF621FDC28A291DE00414EE4 /* lsan_internals.h */ = {isa = PBXFileReference; lastKnownFileType = sourcecode.c.h; path = lsan_internals.h; sourceTree = "<group>"; };
		BF621FE028A2B61E00414EE4 /* bytePrinter.cpp */ = {isa = PBXFileReference; lastKnownFileType = sourcecode.cpp.cpp; path = bytePrinter.cpp; sourceTree = "<group>"; };
		BF621FE128A2B61E00414EE4 /* bytePrinter.hpp */ = {isa = PBXFileReference; lastKnownFileType = sourcecode.cpp.h; path = bytePrinter.hpp; sourceTree = "<group>"; };
		BF72C3C92885CB9E00C7AE5C /* LeakSani.hpp */ = {isa = PBXFileReference; fileEncoding = 4; lastKnownFileType = sourcecode.cpp.h; path = LeakSani.hpp; sourceTree = "<group>"; };
		BF72C3CA2885CB9E00C7AE5C /* LeakSani.cpp */ = {isa = PBXFileReference; fileEncoding = 4; lastKnownFileType = sourcecode.cpp.cpp; path = LeakSani.cpp; sourceTree = "<group>"; };
		BF84625B2AD1B489003B05F5 /* lsanMisc.cpp */ = {isa = PBXFileReference; lastKnownFileType = sourcecode.cpp.cpp; path = lsanMisc.cpp; sourceTree = "<group>"; };
		BF84625C2AD1B489003B05F5 /* lsanMisc.hpp */ = {isa = PBXFileReference; lastKnownFileType = sourcecode.cpp.h; path = lsanMisc.hpp; sourceTree = "<group>"; };
		BF9623AC2AB36B86005FF2B7 /* interpose.hpp */ = {isa = PBXFileReference; lastKnownFileType = sourcecode.cpp.h; path = interpose.hpp; sourceTree = "<group>"; };
		BFAA94522B6C12FF007FC130 /* signals.cpp */ = {isa = PBXFileReference; lastKnownFileType = sourcecode.cpp.cpp; path = signals.cpp; sourceTree = "<group>"; };
		BFAA94532B6C12FF007FC130 /* signals.hpp */ = {isa = PBXFileReference; lastKnownFileType = sourcecode.cpp.h; path = signals.hpp; sourceTree = "<group>"; };
		BFAFADC528B4FDA40060076C /* formatter.hpp */ = {isa = PBXFileReference; lastKnownFileType = sourcecode.cpp.h; name = formatter.hpp; path = src/formatter.hpp; sourceTree = SOURCE_ROOT; };
		BFBCAD892ACF376600C6B69F /* realAlloc.hpp */ = {isa = PBXFileReference; lastKnownFileType = sourcecode.cpp.h; path = realAlloc.hpp; sourceTree = "<group>"; };
		BFBF736328831FC200BC4208 /* MallocInfo.cpp */ = {isa = PBXFileReference; lastKnownFileType = sourcecode.cpp.cpp; path = MallocInfo.cpp; sourceTree = "<group>"; };
		BFBF736428831FC200BC4208 /* MallocInfo.hpp */ = {isa = PBXFileReference; lastKnownFileType = sourcecode.cpp.h; path = MallocInfo.hpp; sourceTree = "<group>"; };
		BFBF736728832C3300BC4208 /* wrap_malloc.cpp */ = {isa = PBXFileReference; lastKnownFileType = sourcecode.cpp.cpp; path = wrap_malloc.cpp; sourceTree = "<group>"; };
		BFBF736928832F8100BC4208 /* wrap_malloc.hpp */ = {isa = PBXFileReference; lastKnownFileType = sourcecode.cpp.h; path = wrap_malloc.hpp; sourceTree = "<group>"; };
		BFC817142BEFB36E00332937 /* TLSTracker.cpp */ = {isa = PBXFileReference; lastKnownFileType = sourcecode.cpp.cpp; path = TLSTracker.cpp; sourceTree = "<group>"; };
		BFC817152BEFB36E00332937 /* TLSTracker.hpp */ = {isa = PBXFileReference; lastKnownFileType = sourcecode.cpp.h; path = TLSTracker.hpp; sourceTree = "<group>"; };
		BFC817182BEFB3C200332937 /* ATracker.hpp */ = {isa = PBXFileReference; lastKnownFileType = sourcecode.cpp.h; path = ATracker.hpp; sourceTree = "<group>"; };
		BFD983A62B8A4729003B6CC1 /* timing.cpp */ = {isa = PBXFileReference; lastKnownFileType = sourcecode.cpp.cpp; path = timing.cpp; sourceTree = "<group>"; };
		BFD983A72B8A4729003B6CC1 /* timing.hpp */ = {isa = PBXFileReference; lastKnownFileType = sourcecode.cpp.h; path = timing.hpp; sourceTree = "<group>"; };
<<<<<<< HEAD
		F16901512C403EF200EED0AE /* utils.hpp */ = {isa = PBXFileReference; lastKnownFileType = sourcecode.cpp.h; path = utils.hpp; sourceTree = "<group>"; };
=======
		F19C6EA62C51436A00E7E4FA /* PoolAllocator.hpp */ = {isa = PBXFileReference; lastKnownFileType = sourcecode.cpp.h; path = PoolAllocator.hpp; sourceTree = "<group>"; };
		F19C6EA72C51496C00E7E4FA /* ObjectPool.cpp */ = {isa = PBXFileReference; lastKnownFileType = sourcecode.cpp.cpp; path = ObjectPool.cpp; sourceTree = "<group>"; };
		F19C6EA82C51496C00E7E4FA /* ObjectPool.hpp */ = {isa = PBXFileReference; lastKnownFileType = sourcecode.cpp.h; path = ObjectPool.hpp; sourceTree = "<group>"; };
>>>>>>> a32d8464
/* End PBXFileReference section */

/* Begin PBXFrameworksBuildPhase section */
		BF0F131A29194652008F0FCD /* Frameworks */ = {
			isa = PBXFrameworksBuildPhase;
			buildActionMask = 2147483647;
			files = (
				BF378FB52919496000A4DAA9 /* libcallstack.a in Frameworks */,
			);
			runOnlyForDeploymentPostprocessing = 0;
		};
/* End PBXFrameworksBuildPhase section */

/* Begin PBXGroup section */
		BF3204F22AC5C625004EC77E /* callstacks */ = {
			isa = PBXGroup;
			children = (
				BF3204EC2AC5C614004EC77E /* callstackHelper.cpp */,
				BF3204ED2AC5C614004EC77E /* callstackHelper.hpp */,
			);
			path = callstacks;
			sourceTree = "<group>";
		};
		BF378FB32919496000A4DAA9 /* Frameworks */ = {
			isa = PBXGroup;
			children = (
				BF378FB42919496000A4DAA9 /* libcallstack.a */,
			);
			name = Frameworks;
			sourceTree = "<group>";
		};
		BF41CC5D2A813B4500EAA3A1 /* statistics */ = {
			isa = PBXGroup;
			children = (
				BF23A2DC289ECE6A00B17349 /* lsan_stats.cpp */,
				BF23A2E0289ED24200B17349 /* Stats.cpp */,
				BF23A2E1289ED24200B17349 /* Stats.hpp */,
			);
			path = statistics;
			sourceTree = "<group>";
		};
		BF4368F22AACEFFE00252E2A /* crashWarner */ = {
			isa = PBXGroup;
			children = (
				BF4368F32AACF04700252E2A /* crashWarner.cpp */,
				BF4368F62AACF06F00252E2A /* crash.hpp */,
				BF4368F72AACF07700252E2A /* warn.hpp */,
				BF2C5CB02AEAB63600DE2224 /* exceptionHandler.cpp */,
				BF2C5CB12AEAB63600DE2224 /* exceptionHandler.hpp */,
			);
			path = crashWarner;
			sourceTree = "<group>";
		};
		BF643E5C28A40C970080DB21 /* include */ = {
			isa = PBXGroup;
			children = (
				BF23A2DD289ECE6A00B17349 /* lsan_stats.h */,
				BF621FDC28A291DE00414EE4 /* lsan_internals.h */,
				BF34157C2A8405AD00DEEF10 /* deprecation.h */,
			);
			path = include;
			sourceTree = "<group>";
		};
		BF97EB4D28831E5B00DAF1FE = {
			isa = PBXGroup;
			children = (
				BF4C28E828B66033001EB53E /* Makefile */,
				BF5F19FC28B3F00600DAEDE7 /* README.md */,
				BF5F19FB28B3EFFB00DAEDE7 /* LICENSE */,
				BF04B4B328F86EEA00051090 /* .gitignore */,
				BF9DD3A428A6761400AEBC17 /* src */,
				BF643E5C28A40C970080DB21 /* include */,
				BF97EB5728831E5B00DAF1FE /* Products */,
				BF378FB32919496000A4DAA9 /* Frameworks */,
			);
			sourceTree = "<group>";
		};
		BF97EB5728831E5B00DAF1FE /* Products */ = {
			isa = PBXGroup;
			children = (
				BF0F131C29194652008F0FCD /* liblsan.dylib */,
			);
			name = Products;
			sourceTree = "<group>";
		};
		BF9DD3A428A6761400AEBC17 /* src */ = {
			isa = PBXGroup;
			children = (
				BFAA94582B6C1E52007FC130 /* signals */,
				BFBCAD8A2ACF611A00C6B69F /* allocations */,
				BF3204F22AC5C625004EC77E /* callstacks */,
				BF4368F22AACEFFE00252E2A /* crashWarner */,
				BF41CC5D2A813B4500EAA3A1 /* statistics */,
				BFAFADC528B4FDA40060076C /* formatter.hpp */,
				BF621FE028A2B61E00414EE4 /* bytePrinter.cpp */,
				BF621FE128A2B61E00414EE4 /* bytePrinter.hpp */,
				BF621FDB28A291DE00414EE4 /* lsan_internals.cpp */,
				BF72C3CA2885CB9E00C7AE5C /* LeakSani.cpp */,
				BF72C3C92885CB9E00C7AE5C /* LeakSani.hpp */,
				BFBF736328831FC200BC4208 /* MallocInfo.cpp */,
				BFBF736428831FC200BC4208 /* MallocInfo.hpp */,
				BF84625B2AD1B489003B05F5 /* lsanMisc.cpp */,
				BF84625C2AD1B489003B05F5 /* lsanMisc.hpp */,
				BFD983A62B8A4729003B6CC1 /* timing.cpp */,
				BFD983A72B8A4729003B6CC1 /* timing.hpp */,
<<<<<<< HEAD
				BFC817142BEFB36E00332937 /* TLSTracker.cpp */,
				BFC817152BEFB36E00332937 /* TLSTracker.hpp */,
				BFC817182BEFB3C200332937 /* ATracker.hpp */,
				F16901512C403EF200EED0AE /* utils.hpp */,
=======
				F19C6EA62C51436A00E7E4FA /* PoolAllocator.hpp */,
				F19C6EA72C51496C00E7E4FA /* ObjectPool.cpp */,
				F19C6EA82C51496C00E7E4FA /* ObjectPool.hpp */,
>>>>>>> a32d8464
			);
			path = src;
			sourceTree = "<group>";
		};
		BFAA94582B6C1E52007FC130 /* signals */ = {
			isa = PBXGroup;
			children = (
				BF49A5D72899599300BC1FFD /* signalHandlers.cpp */,
				BF49A5D82899599300BC1FFD /* signalHandlers.hpp */,
				BFAA94522B6C12FF007FC130 /* signals.cpp */,
				BFAA94532B6C12FF007FC130 /* signals.hpp */,
			);
			path = signals;
			sourceTree = "<group>";
		};
		BFBCAD8A2ACF611A00C6B69F /* allocations */ = {
			isa = PBXGroup;
			children = (
				BFBF736728832C3300BC4208 /* wrap_malloc.cpp */,
				BFBF736928832F8100BC4208 /* wrap_malloc.hpp */,
				BF9623AC2AB36B86005FF2B7 /* interpose.hpp */,
				BFBCAD892ACF376600C6B69F /* realAlloc.hpp */,
			);
			path = allocations;
			sourceTree = "<group>";
		};
/* End PBXGroup section */

/* Begin PBXHeadersBuildPhase section */
		BF0F131829194652008F0FCD /* Headers */ = {
			isa = PBXHeadersBuildPhase;
			buildActionMask = 2147483647;
			files = (
				F16901522C403EF200EED0AE /* utils.hpp in Headers */,
				BFAA94572B6C12FF007FC130 /* signals.hpp in Headers */,
				BF378FA82919484A00A4DAA9 /* lsan_stats.h in Headers */,
				F133D0EE2C4049BB00A45493 /* deprecation.h in Headers */,
				BF378FAE2919484E00A4DAA9 /* lsan_internals.h in Headers */,
				BF2C5CB42AEAB76A00DE2224 /* exceptionHandler.hpp in Headers */,
				F19C6EAA2C51496C00E7E4FA /* ObjectPool.hpp in Headers */,
				BF0F1353291947C9008F0FCD /* bytePrinter.hpp in Headers */,
				BFC817172BEFB36E00332937 /* TLSTracker.hpp in Headers */,
				BF0F1350291947C0008F0FCD /* formatter.hpp in Headers */,
				BF8462602AD1B489003B05F5 /* lsanMisc.hpp in Headers */,
				BF3204F12AC5C614004EC77E /* callstackHelper.hpp in Headers */,
				BFD983AB2B8A4729003B6CC1 /* timing.hpp in Headers */,
				BF378F962919483900A4DAA9 /* LeakSani.hpp in Headers */,
				BF378F932919482E00A4DAA9 /* Stats.hpp in Headers */,
				BF378F992919483B00A4DAA9 /* MallocInfo.hpp in Headers */,
				BF378FA52919484800A4DAA9 /* wrap_malloc.hpp in Headers */,
				BF378F9F2919484100A4DAA9 /* signalHandlers.hpp in Headers */,
			);
			runOnlyForDeploymentPostprocessing = 0;
		};
/* End PBXHeadersBuildPhase section */

/* Begin PBXLegacyTarget section */
		BFB062292C397C1E0032E9C4 /* LeakSanitizer_make */ = {
			isa = PBXLegacyTarget;
			buildArgumentsString = "-j $(ACTION)";
			buildConfigurationList = BFB0622C2C397C1E0032E9C4 /* Build configuration list for PBXLegacyTarget "LeakSanitizer_make" */;
			buildPhases = (
			);
			buildToolPath = /usr/bin/make;
			buildWorkingDirectory = "";
			dependencies = (
			);
			name = LeakSanitizer_make;
			passBuildSettingsInEnvironment = 1;
			productName = LeakSanitizer_make;
		};
/* End PBXLegacyTarget section */

/* Begin PBXNativeTarget section */
		BF0F131B29194652008F0FCD /* LeakSanitizer */ = {
			isa = PBXNativeTarget;
			buildConfigurationList = BF0F132629194652008F0FCD /* Build configuration list for PBXNativeTarget "LeakSanitizer" */;
			buildPhases = (
				BF0F131829194652008F0FCD /* Headers */,
				BF0F131929194652008F0FCD /* Sources */,
				BF0F131A29194652008F0FCD /* Frameworks */,
			);
			buildRules = (
			);
			dependencies = (
			);
			name = LeakSanitizer;
			productName = lsan;
			productReference = BF0F131C29194652008F0FCD /* liblsan.dylib */;
			productType = "com.apple.product-type.library.dynamic";
		};
/* End PBXNativeTarget section */

/* Begin PBXProject section */
		BF97EB4E28831E5B00DAF1FE /* Project object */ = {
			isa = PBXProject;
			attributes = {
				BuildIndependentTargetsInParallel = YES;
				LastUpgradeCheck = 1540;
				ORGANIZATIONNAME = mhahnFr;
				TargetAttributes = {
					BF0F131B29194652008F0FCD = {
						CreatedOnToolsVersion = 12.3;
					};
					BFB062292C397C1E0032E9C4 = {
						CreatedOnToolsVersion = 15.2;
					};
				};
			};
			buildConfigurationList = BF97EB5128831E5B00DAF1FE /* Build configuration list for PBXProject "LeakSanitizer" */;
			compatibilityVersion = "Xcode 9.3";
			developmentRegion = en;
			hasScannedForEncodings = 0;
			knownRegions = (
				en,
				Base,
			);
			mainGroup = BF97EB4D28831E5B00DAF1FE;
			productRefGroup = BF97EB5728831E5B00DAF1FE /* Products */;
			projectDirPath = "";
			projectRoot = "";
			targets = (
				BF0F131B29194652008F0FCD /* LeakSanitizer */,
				BFB062292C397C1E0032E9C4 /* LeakSanitizer_make */,
			);
		};
/* End PBXProject section */

/* Begin PBXSourcesBuildPhase section */
		BF0F131929194652008F0FCD /* Sources */ = {
			isa = PBXSourcesBuildPhase;
			buildActionMask = 2147483647;
			files = (
				F19C6EA92C51496C00E7E4FA /* ObjectPool.cpp in Sources */,
				BF2C5CB52AEAB76F00DE2224 /* exceptionHandler.cpp in Sources */,
				BF0F133229194786008F0FCD /* bytePrinter.cpp in Sources */,
				BF0F13382919478E008F0FCD /* lsan_internals.cpp in Sources */,
				BF0F13352919478B008F0FCD /* lsan_stats.cpp in Sources */,
				BF84625E2AD1B489003B05F5 /* lsanMisc.cpp in Sources */,
				BFAA94552B6C12FF007FC130 /* signals.cpp in Sources */,
				BF0F133B29194791008F0FCD /* LeakSani.cpp in Sources */,
				BF0F133E29194794008F0FCD /* Stats.cpp in Sources */,
				BF0F134129194797008F0FCD /* MallocInfo.cpp in Sources */,
				BF0F1347291947A2008F0FCD /* wrap_malloc.cpp in Sources */,
				BF4368F52AACF04700252E2A /* crashWarner.cpp in Sources */,
				BF3204EF2AC5C614004EC77E /* callstackHelper.cpp in Sources */,
				BFD983A92B8A4729003B6CC1 /* timing.cpp in Sources */,
				BFC817162BEFB36E00332937 /* TLSTracker.cpp in Sources */,
				BF0F134D291947A8008F0FCD /* signalHandlers.cpp in Sources */,
			);
			runOnlyForDeploymentPostprocessing = 0;
		};
/* End PBXSourcesBuildPhase section */

/* Begin XCBuildConfiguration section */
		BF0F132429194652008F0FCD /* Debug */ = {
			isa = XCBuildConfiguration;
			buildSettings = {
				CLANG_CXX_LANGUAGE_STANDARD = "c++17";
				CLANG_WARN_QUOTED_INCLUDE_IN_FRAMEWORK_HEADER = YES;
				CODE_SIGN_STYLE = Automatic;
				DEAD_CODE_STRIPPING = YES;
				DYLIB_COMPATIBILITY_VERSION = 1;
				DYLIB_CURRENT_VERSION = 1;
				EXECUTABLE_PREFIX = lib;
				GCC_ENABLE_CPP_EXCEPTIONS = YES;
				GCC_ENABLE_CPP_RTTI = YES;
				GCC_SYMBOLS_PRIVATE_EXTERN = YES;
				HEADER_SEARCH_PATHS = (
					CallstackLibrary/include,
					include,
				);
				LIBRARY_SEARCH_PATHS = (
					"$(inherited)",
					"$(PROJECT_DIR)/CallstackLibrary",
				);
				MACH_O_TYPE = mh_dylib;
				PRODUCT_MODULE_NAME = "$(PRODUCT_NAME:c99extidentifier)";
				PRODUCT_NAME = lsan;
				SKIP_INSTALL = YES;
			};
			name = Debug;
		};
		BF0F132529194652008F0FCD /* Release */ = {
			isa = XCBuildConfiguration;
			buildSettings = {
				CLANG_CXX_LANGUAGE_STANDARD = "c++17";
				CLANG_WARN_QUOTED_INCLUDE_IN_FRAMEWORK_HEADER = YES;
				CODE_SIGN_STYLE = Automatic;
				DEAD_CODE_STRIPPING = YES;
				DYLIB_COMPATIBILITY_VERSION = 1;
				DYLIB_CURRENT_VERSION = 1;
				EXECUTABLE_PREFIX = lib;
				GCC_ENABLE_CPP_EXCEPTIONS = YES;
				GCC_ENABLE_CPP_RTTI = YES;
				GCC_OPTIMIZATION_LEVEL = fast;
				GCC_SYMBOLS_PRIVATE_EXTERN = YES;
				HEADER_SEARCH_PATHS = (
					CallstackLibrary/include,
					include,
				);
				LIBRARY_SEARCH_PATHS = (
					"$(inherited)",
					"$(PROJECT_DIR)/CallstackLibrary",
				);
				MACH_O_TYPE = mh_dylib;
				PRODUCT_MODULE_NAME = "$(PRODUCT_NAME:c99extidentifier)";
				PRODUCT_NAME = lsan;
				SKIP_INSTALL = YES;
			};
			name = Release;
		};
		BF97EB5828831E5B00DAF1FE /* Debug */ = {
			isa = XCBuildConfiguration;
			buildSettings = {
				ALWAYS_SEARCH_USER_PATHS = NO;
				CLANG_ANALYZER_NONNULL = YES;
				CLANG_ANALYZER_NUMBER_OBJECT_CONVERSION = YES_AGGRESSIVE;
				CLANG_CXX_LANGUAGE_STANDARD = "c++17";
				CLANG_CXX_LIBRARY = "libc++";
				CLANG_ENABLE_MODULES = YES;
				CLANG_ENABLE_OBJC_ARC = YES;
				CLANG_ENABLE_OBJC_WEAK = YES;
				CLANG_WARN_BLOCK_CAPTURE_AUTORELEASING = YES;
				CLANG_WARN_BOOL_CONVERSION = YES;
				CLANG_WARN_COMMA = YES;
				CLANG_WARN_CONSTANT_CONVERSION = YES;
				CLANG_WARN_DEPRECATED_OBJC_IMPLEMENTATIONS = YES;
				CLANG_WARN_DIRECT_OBJC_ISA_USAGE = YES_ERROR;
				CLANG_WARN_DOCUMENTATION_COMMENTS = YES;
				CLANG_WARN_EMPTY_BODY = YES;
				CLANG_WARN_ENUM_CONVERSION = YES;
				CLANG_WARN_INFINITE_RECURSION = YES;
				CLANG_WARN_INT_CONVERSION = YES;
				CLANG_WARN_NON_LITERAL_NULL_CONVERSION = YES;
				CLANG_WARN_OBJC_IMPLICIT_RETAIN_SELF = YES;
				CLANG_WARN_OBJC_LITERAL_CONVERSION = YES;
				CLANG_WARN_OBJC_ROOT_CLASS = YES_ERROR;
				CLANG_WARN_QUOTED_INCLUDE_IN_FRAMEWORK_HEADER = YES;
				CLANG_WARN_RANGE_LOOP_ANALYSIS = YES;
				CLANG_WARN_STRICT_PROTOTYPES = YES;
				CLANG_WARN_SUSPICIOUS_MOVE = YES;
				CLANG_WARN_UNGUARDED_AVAILABILITY = YES_AGGRESSIVE;
				CLANG_WARN_UNREACHABLE_CODE = YES;
				CLANG_WARN__DUPLICATE_METHOD_MATCH = YES;
				CODE_SIGN_IDENTITY = "-";
				COPY_PHASE_STRIP = NO;
				DEAD_CODE_STRIPPING = YES;
				DEBUG_INFORMATION_FORMAT = dwarf;
				ENABLE_STRICT_OBJC_MSGSEND = YES;
				ENABLE_TESTABILITY = YES;
				ENABLE_USER_SCRIPT_SANDBOXING = YES;
				GCC_C_LANGUAGE_STANDARD = gnu11;
				GCC_DYNAMIC_NO_PIC = NO;
				GCC_NO_COMMON_BLOCKS = YES;
				GCC_OPTIMIZATION_LEVEL = 0;
				GCC_PREPROCESSOR_DEFINITIONS = (
					"DEBUG=1",
					"$(inherited)",
				);
				GCC_WARN_64_TO_32_BIT_CONVERSION = YES;
				GCC_WARN_ABOUT_RETURN_TYPE = YES_ERROR;
				GCC_WARN_UNDECLARED_SELECTOR = YES;
				GCC_WARN_UNINITIALIZED_AUTOS = YES_AGGRESSIVE;
				GCC_WARN_UNUSED_FUNCTION = YES;
				GCC_WARN_UNUSED_VARIABLE = YES;
				MACOSX_DEPLOYMENT_TARGET = 10.15;
				MTL_ENABLE_DEBUG_INFO = INCLUDE_SOURCE;
				MTL_FAST_MATH = YES;
				ONLY_ACTIVE_ARCH = YES;
				SDKROOT = macosx;
			};
			name = Debug;
		};
		BF97EB5928831E5B00DAF1FE /* Release */ = {
			isa = XCBuildConfiguration;
			buildSettings = {
				ALWAYS_SEARCH_USER_PATHS = NO;
				CLANG_ANALYZER_NONNULL = YES;
				CLANG_ANALYZER_NUMBER_OBJECT_CONVERSION = YES_AGGRESSIVE;
				CLANG_CXX_LANGUAGE_STANDARD = "c++17";
				CLANG_CXX_LIBRARY = "libc++";
				CLANG_ENABLE_MODULES = YES;
				CLANG_ENABLE_OBJC_ARC = YES;
				CLANG_ENABLE_OBJC_WEAK = YES;
				CLANG_WARN_BLOCK_CAPTURE_AUTORELEASING = YES;
				CLANG_WARN_BOOL_CONVERSION = YES;
				CLANG_WARN_COMMA = YES;
				CLANG_WARN_CONSTANT_CONVERSION = YES;
				CLANG_WARN_DEPRECATED_OBJC_IMPLEMENTATIONS = YES;
				CLANG_WARN_DIRECT_OBJC_ISA_USAGE = YES_ERROR;
				CLANG_WARN_DOCUMENTATION_COMMENTS = YES;
				CLANG_WARN_EMPTY_BODY = YES;
				CLANG_WARN_ENUM_CONVERSION = YES;
				CLANG_WARN_INFINITE_RECURSION = YES;
				CLANG_WARN_INT_CONVERSION = YES;
				CLANG_WARN_NON_LITERAL_NULL_CONVERSION = YES;
				CLANG_WARN_OBJC_IMPLICIT_RETAIN_SELF = YES;
				CLANG_WARN_OBJC_LITERAL_CONVERSION = YES;
				CLANG_WARN_OBJC_ROOT_CLASS = YES_ERROR;
				CLANG_WARN_QUOTED_INCLUDE_IN_FRAMEWORK_HEADER = YES;
				CLANG_WARN_RANGE_LOOP_ANALYSIS = YES;
				CLANG_WARN_STRICT_PROTOTYPES = YES;
				CLANG_WARN_SUSPICIOUS_MOVE = YES;
				CLANG_WARN_UNGUARDED_AVAILABILITY = YES_AGGRESSIVE;
				CLANG_WARN_UNREACHABLE_CODE = YES;
				CLANG_WARN__DUPLICATE_METHOD_MATCH = YES;
				CODE_SIGN_IDENTITY = "-";
				COPY_PHASE_STRIP = NO;
				DEAD_CODE_STRIPPING = YES;
				DEBUG_INFORMATION_FORMAT = "dwarf-with-dsym";
				ENABLE_NS_ASSERTIONS = NO;
				ENABLE_STRICT_OBJC_MSGSEND = YES;
				ENABLE_USER_SCRIPT_SANDBOXING = YES;
				GCC_C_LANGUAGE_STANDARD = gnu11;
				GCC_NO_COMMON_BLOCKS = YES;
				GCC_WARN_64_TO_32_BIT_CONVERSION = YES;
				GCC_WARN_ABOUT_RETURN_TYPE = YES_ERROR;
				GCC_WARN_UNDECLARED_SELECTOR = YES;
				GCC_WARN_UNINITIALIZED_AUTOS = YES_AGGRESSIVE;
				GCC_WARN_UNUSED_FUNCTION = YES;
				GCC_WARN_UNUSED_VARIABLE = YES;
				MACOSX_DEPLOYMENT_TARGET = 10.15;
				MTL_ENABLE_DEBUG_INFO = NO;
				MTL_FAST_MATH = YES;
				SDKROOT = macosx;
			};
			name = Release;
		};
		BFB0622A2C397C1E0032E9C4 /* Debug */ = {
			isa = XCBuildConfiguration;
			buildSettings = {
				ASSETCATALOG_COMPILER_GENERATE_SWIFT_ASSET_SYMBOL_EXTENSIONS = YES;
				CLANG_CXX_LANGUAGE_STANDARD = "gnu++20";
				CODE_SIGN_STYLE = Automatic;
				DEBUGGING_SYMBOLS = YES;
				DEBUG_INFORMATION_FORMAT = dwarf;
				GCC_C_LANGUAGE_STANDARD = gnu17;
				GCC_GENERATE_DEBUGGING_SYMBOLS = YES;
				GCC_OPTIMIZATION_LEVEL = 0;
				LOCALIZATION_PREFERS_STRING_CATALOGS = YES;
				OTHER_CFLAGS = "";
				OTHER_LDFLAGS = "";
				PRODUCT_NAME = "$(TARGET_NAME)";
			};
			name = Debug;
		};
		BFB0622B2C397C1E0032E9C4 /* Release */ = {
			isa = XCBuildConfiguration;
			buildSettings = {
				ASSETCATALOG_COMPILER_GENERATE_SWIFT_ASSET_SYMBOL_EXTENSIONS = YES;
				CLANG_CXX_LANGUAGE_STANDARD = "gnu++20";
				CODE_SIGN_STYLE = Automatic;
				DEBUG_INFORMATION_FORMAT = "dwarf-with-dsym";
				GCC_C_LANGUAGE_STANDARD = gnu17;
				LOCALIZATION_PREFERS_STRING_CATALOGS = YES;
				OTHER_CFLAGS = "";
				OTHER_LDFLAGS = "";
				PRODUCT_NAME = "$(TARGET_NAME)";
			};
			name = Release;
		};
/* End XCBuildConfiguration section */

/* Begin XCConfigurationList section */
		BF0F132629194652008F0FCD /* Build configuration list for PBXNativeTarget "LeakSanitizer" */ = {
			isa = XCConfigurationList;
			buildConfigurations = (
				BF0F132429194652008F0FCD /* Debug */,
				BF0F132529194652008F0FCD /* Release */,
			);
			defaultConfigurationIsVisible = 0;
			defaultConfigurationName = Release;
		};
		BF97EB5128831E5B00DAF1FE /* Build configuration list for PBXProject "LeakSanitizer" */ = {
			isa = XCConfigurationList;
			buildConfigurations = (
				BF97EB5828831E5B00DAF1FE /* Debug */,
				BF97EB5928831E5B00DAF1FE /* Release */,
			);
			defaultConfigurationIsVisible = 0;
			defaultConfigurationName = Release;
		};
		BFB0622C2C397C1E0032E9C4 /* Build configuration list for PBXLegacyTarget "LeakSanitizer_make" */ = {
			isa = XCConfigurationList;
			buildConfigurations = (
				BFB0622A2C397C1E0032E9C4 /* Debug */,
				BFB0622B2C397C1E0032E9C4 /* Release */,
			);
			defaultConfigurationIsVisible = 0;
			defaultConfigurationName = Release;
		};
/* End XCConfigurationList section */
	};
	rootObject = BF97EB4E28831E5B00DAF1FE /* Project object */;
}<|MERGE_RESOLUTION|>--- conflicted
+++ resolved
@@ -87,13 +87,10 @@
 		BFC817182BEFB3C200332937 /* ATracker.hpp */ = {isa = PBXFileReference; lastKnownFileType = sourcecode.cpp.h; path = ATracker.hpp; sourceTree = "<group>"; };
 		BFD983A62B8A4729003B6CC1 /* timing.cpp */ = {isa = PBXFileReference; lastKnownFileType = sourcecode.cpp.cpp; path = timing.cpp; sourceTree = "<group>"; };
 		BFD983A72B8A4729003B6CC1 /* timing.hpp */ = {isa = PBXFileReference; lastKnownFileType = sourcecode.cpp.h; path = timing.hpp; sourceTree = "<group>"; };
-<<<<<<< HEAD
 		F16901512C403EF200EED0AE /* utils.hpp */ = {isa = PBXFileReference; lastKnownFileType = sourcecode.cpp.h; path = utils.hpp; sourceTree = "<group>"; };
-=======
 		F19C6EA62C51436A00E7E4FA /* PoolAllocator.hpp */ = {isa = PBXFileReference; lastKnownFileType = sourcecode.cpp.h; path = PoolAllocator.hpp; sourceTree = "<group>"; };
 		F19C6EA72C51496C00E7E4FA /* ObjectPool.cpp */ = {isa = PBXFileReference; lastKnownFileType = sourcecode.cpp.cpp; path = ObjectPool.cpp; sourceTree = "<group>"; };
 		F19C6EA82C51496C00E7E4FA /* ObjectPool.hpp */ = {isa = PBXFileReference; lastKnownFileType = sourcecode.cpp.h; path = ObjectPool.hpp; sourceTree = "<group>"; };
->>>>>>> a32d8464
 /* End PBXFileReference section */
 
 /* Begin PBXFrameworksBuildPhase section */
@@ -199,16 +196,13 @@
 				BF84625C2AD1B489003B05F5 /* lsanMisc.hpp */,
 				BFD983A62B8A4729003B6CC1 /* timing.cpp */,
 				BFD983A72B8A4729003B6CC1 /* timing.hpp */,
-<<<<<<< HEAD
 				BFC817142BEFB36E00332937 /* TLSTracker.cpp */,
 				BFC817152BEFB36E00332937 /* TLSTracker.hpp */,
 				BFC817182BEFB3C200332937 /* ATracker.hpp */,
 				F16901512C403EF200EED0AE /* utils.hpp */,
-=======
 				F19C6EA62C51436A00E7E4FA /* PoolAllocator.hpp */,
 				F19C6EA72C51496C00E7E4FA /* ObjectPool.cpp */,
 				F19C6EA82C51496C00E7E4FA /* ObjectPool.hpp */,
->>>>>>> a32d8464
 			);
 			path = src;
 			sourceTree = "<group>";
