// !$*UTF8*$!
{
	archiveVersion = 1;
	classes = {
	};
	objectVersion = 54;
	objects = {

/* Begin PBXBuildFile section */
		BF0F133229194786008F0FCD /* bytePrinter.cpp in Sources */ = {isa = PBXBuildFile; fileRef = BF621FE028A2B61E00414EE4 /* bytePrinter.cpp */; };
		BF0F13352919478B008F0FCD /* lsan_stats.cpp in Sources */ = {isa = PBXBuildFile; fileRef = BF23A2DC289ECE6A00B17349 /* lsan_stats.cpp */; };
		BF0F13382919478E008F0FCD /* lsan_internals.cpp in Sources */ = {isa = PBXBuildFile; fileRef = BF621FDB28A291DE00414EE4 /* lsan_internals.cpp */; };
		BF0F133B29194791008F0FCD /* LeakSani.cpp in Sources */ = {isa = PBXBuildFile; fileRef = BF72C3CA2885CB9E00C7AE5C /* LeakSani.cpp */; };
		BF0F133E29194794008F0FCD /* Stats.cpp in Sources */ = {isa = PBXBuildFile; fileRef = BF23A2E0289ED24200B17349 /* Stats.cpp */; };
		BF0F134129194797008F0FCD /* MallocInfo.cpp in Sources */ = {isa = PBXBuildFile; fileRef = BFBF736328831FC200BC4208 /* MallocInfo.cpp */; };
		BF0F1347291947A2008F0FCD /* wrap_malloc.cpp in Sources */ = {isa = PBXBuildFile; fileRef = BFBF736728832C3300BC4208 /* wrap_malloc.cpp */; };
		BF0F134D291947A8008F0FCD /* signalHandlers.cpp in Sources */ = {isa = PBXBuildFile; fileRef = BF49A5D72899599300BC1FFD /* signalHandlers.cpp */; };
		BF0F1350291947C0008F0FCD /* formatter.hpp in Headers */ = {isa = PBXBuildFile; fileRef = BFAFADC528B4FDA40060076C /* formatter.hpp */; };
		BF0F1353291947C9008F0FCD /* bytePrinter.hpp in Headers */ = {isa = PBXBuildFile; fileRef = BF621FE128A2B61E00414EE4 /* bytePrinter.hpp */; };
		BF2C5CB42AEAB76A00DE2224 /* exceptionHandler.hpp in Headers */ = {isa = PBXBuildFile; fileRef = BF2C5CB12AEAB63600DE2224 /* exceptionHandler.hpp */; };
		BF2C5CB52AEAB76F00DE2224 /* exceptionHandler.cpp in Sources */ = {isa = PBXBuildFile; fileRef = BF2C5CB02AEAB63600DE2224 /* exceptionHandler.cpp */; };
		BF3204EF2AC5C614004EC77E /* callstackHelper.cpp in Sources */ = {isa = PBXBuildFile; fileRef = BF3204EC2AC5C614004EC77E /* callstackHelper.cpp */; };
		BF3204F12AC5C614004EC77E /* callstackHelper.hpp in Headers */ = {isa = PBXBuildFile; fileRef = BF3204ED2AC5C614004EC77E /* callstackHelper.hpp */; };
		BF378F932919482E00A4DAA9 /* Stats.hpp in Headers */ = {isa = PBXBuildFile; fileRef = BF23A2E1289ED24200B17349 /* Stats.hpp */; };
		BF378F962919483900A4DAA9 /* LeakSani.hpp in Headers */ = {isa = PBXBuildFile; fileRef = BF72C3C92885CB9E00C7AE5C /* LeakSani.hpp */; };
		BF378F992919483B00A4DAA9 /* MallocInfo.hpp in Headers */ = {isa = PBXBuildFile; fileRef = BFBF736428831FC200BC4208 /* MallocInfo.hpp */; };
		BF378F9F2919484100A4DAA9 /* signalHandlers.hpp in Headers */ = {isa = PBXBuildFile; fileRef = BF49A5D82899599300BC1FFD /* signalHandlers.hpp */; };
		BF378FA52919484800A4DAA9 /* wrap_malloc.hpp in Headers */ = {isa = PBXBuildFile; fileRef = BFBF736928832F8100BC4208 /* wrap_malloc.hpp */; };
		BF378FA82919484A00A4DAA9 /* lsan_stats.h in Headers */ = {isa = PBXBuildFile; fileRef = BF23A2DD289ECE6A00B17349 /* lsan_stats.h */; settings = {ATTRIBUTES = (Public, ); }; };
		BF378FAE2919484E00A4DAA9 /* lsan_internals.h in Headers */ = {isa = PBXBuildFile; fileRef = BF621FDC28A291DE00414EE4 /* lsan_internals.h */; settings = {ATTRIBUTES = (Public, ); }; };
		BF378FB52919496000A4DAA9 /* libcallstack.a in Frameworks */ = {isa = PBXBuildFile; fileRef = BF378FB42919496000A4DAA9 /* libcallstack.a */; };
		BF4368F52AACF04700252E2A /* crashWarner.cpp in Sources */ = {isa = PBXBuildFile; fileRef = BF4368F32AACF04700252E2A /* crashWarner.cpp */; };
		BF84625E2AD1B489003B05F5 /* lsanMisc.cpp in Sources */ = {isa = PBXBuildFile; fileRef = BF84625B2AD1B489003B05F5 /* lsanMisc.cpp */; };
		BF8462602AD1B489003B05F5 /* lsanMisc.hpp in Headers */ = {isa = PBXBuildFile; fileRef = BF84625C2AD1B489003B05F5 /* lsanMisc.hpp */; };
		BFA41A402AB8BC1800DF6FAC /* init.cpp in Sources */ = {isa = PBXBuildFile; fileRef = BFA41A3E2AB8BC1800DF6FAC /* init.cpp */; };
		BFAA94552B6C12FF007FC130 /* signals.cpp in Sources */ = {isa = PBXBuildFile; fileRef = BFAA94522B6C12FF007FC130 /* signals.cpp */; };
		BFAA94572B6C12FF007FC130 /* signals.hpp in Headers */ = {isa = PBXBuildFile; fileRef = BFAA94532B6C12FF007FC130 /* signals.hpp */; };
		BFCF0B272BDD54A900EE259C /* misc.cpp in Sources */ = {isa = PBXBuildFile; fileRef = BFCF0B252BDD54A900EE259C /* misc.cpp */; };
		BFD983A92B8A4729003B6CC1 /* timing.cpp in Sources */ = {isa = PBXBuildFile; fileRef = BFD983A62B8A4729003B6CC1 /* timing.cpp */; };
		BFD983AB2B8A4729003B6CC1 /* timing.hpp in Headers */ = {isa = PBXBuildFile; fileRef = BFD983A72B8A4729003B6CC1 /* timing.hpp */; };
/* End PBXBuildFile section */

/* Begin PBXFileReference section */
		BF04B4B328F86EEA00051090 /* .gitignore */ = {isa = PBXFileReference; lastKnownFileType = text; path = .gitignore; sourceTree = "<group>"; };
		BF0F131C29194652008F0FCD /* liblsan.dylib */ = {isa = PBXFileReference; explicitFileType = "compiled.mach-o.dylib"; includeInIndex = 0; path = liblsan.dylib; sourceTree = BUILT_PRODUCTS_DIR; };
		BF23A2DC289ECE6A00B17349 /* lsan_stats.cpp */ = {isa = PBXFileReference; lastKnownFileType = sourcecode.cpp.cpp; path = lsan_stats.cpp; sourceTree = "<group>"; };
		BF23A2DD289ECE6A00B17349 /* lsan_stats.h */ = {isa = PBXFileReference; lastKnownFileType = sourcecode.c.h; path = lsan_stats.h; sourceTree = "<group>"; };
		BF23A2E0289ED24200B17349 /* Stats.cpp */ = {isa = PBXFileReference; lastKnownFileType = sourcecode.cpp.cpp; path = Stats.cpp; sourceTree = "<group>"; };
		BF23A2E1289ED24200B17349 /* Stats.hpp */ = {isa = PBXFileReference; lastKnownFileType = sourcecode.cpp.h; path = Stats.hpp; sourceTree = "<group>"; };
		BF2C5CB02AEAB63600DE2224 /* exceptionHandler.cpp */ = {isa = PBXFileReference; lastKnownFileType = sourcecode.cpp.cpp; path = exceptionHandler.cpp; sourceTree = "<group>"; };
		BF2C5CB12AEAB63600DE2224 /* exceptionHandler.hpp */ = {isa = PBXFileReference; lastKnownFileType = sourcecode.cpp.h; path = exceptionHandler.hpp; sourceTree = "<group>"; };
		BF3204EC2AC5C614004EC77E /* callstackHelper.cpp */ = {isa = PBXFileReference; lastKnownFileType = sourcecode.cpp.cpp; path = callstackHelper.cpp; sourceTree = "<group>"; };
		BF3204ED2AC5C614004EC77E /* callstackHelper.hpp */ = {isa = PBXFileReference; lastKnownFileType = sourcecode.cpp.h; path = callstackHelper.hpp; sourceTree = "<group>"; };
		BF34157C2A8405AD00DEEF10 /* deprecation.h */ = {isa = PBXFileReference; lastKnownFileType = sourcecode.c.h; path = deprecation.h; sourceTree = "<group>"; };
		BF378FB42919496000A4DAA9 /* libcallstack.a */ = {isa = PBXFileReference; lastKnownFileType = archive.ar; name = libcallstack.a; path = CallstackLibrary/libcallstack.a; sourceTree = "<group>"; };
		BF4368F32AACF04700252E2A /* crashWarner.cpp */ = {isa = PBXFileReference; lastKnownFileType = sourcecode.cpp.cpp; path = crashWarner.cpp; sourceTree = "<group>"; };
		BF4368F62AACF06F00252E2A /* crash.hpp */ = {isa = PBXFileReference; lastKnownFileType = sourcecode.cpp.h; path = crash.hpp; sourceTree = "<group>"; };
		BF4368F72AACF07700252E2A /* warn.hpp */ = {isa = PBXFileReference; lastKnownFileType = sourcecode.cpp.h; path = warn.hpp; sourceTree = "<group>"; };
		BF49A5D72899599300BC1FFD /* signalHandlers.cpp */ = {isa = PBXFileReference; lastKnownFileType = sourcecode.cpp.cpp; path = signalHandlers.cpp; sourceTree = "<group>"; };
		BF49A5D82899599300BC1FFD /* signalHandlers.hpp */ = {isa = PBXFileReference; lastKnownFileType = sourcecode.cpp.h; path = signalHandlers.hpp; sourceTree = "<group>"; };
		BF4C28E828B66033001EB53E /* Makefile */ = {isa = PBXFileReference; lastKnownFileType = sourcecode.make; path = Makefile; sourceTree = "<group>"; };
		BF5F19FB28B3EFFB00DAEDE7 /* LICENSE */ = {isa = PBXFileReference; fileEncoding = 4; lastKnownFileType = text; path = LICENSE; sourceTree = "<group>"; };
		BF5F19FC28B3F00600DAEDE7 /* README.md */ = {isa = PBXFileReference; fileEncoding = 4; lastKnownFileType = net.daringfireball.markdown; path = README.md; sourceTree = "<group>"; };
		BF621FDB28A291DE00414EE4 /* lsan_internals.cpp */ = {isa = PBXFileReference; lastKnownFileType = sourcecode.cpp.cpp; path = lsan_internals.cpp; sourceTree = "<group>"; };
		BF621FDC28A291DE00414EE4 /* lsan_internals.h */ = {isa = PBXFileReference; lastKnownFileType = sourcecode.c.h; path = lsan_internals.h; sourceTree = "<group>"; };
		BF621FE028A2B61E00414EE4 /* bytePrinter.cpp */ = {isa = PBXFileReference; lastKnownFileType = sourcecode.cpp.cpp; path = bytePrinter.cpp; sourceTree = "<group>"; };
		BF621FE128A2B61E00414EE4 /* bytePrinter.hpp */ = {isa = PBXFileReference; lastKnownFileType = sourcecode.cpp.h; path = bytePrinter.hpp; sourceTree = "<group>"; };
		BF72C3C92885CB9E00C7AE5C /* LeakSani.hpp */ = {isa = PBXFileReference; fileEncoding = 4; lastKnownFileType = sourcecode.cpp.h; path = LeakSani.hpp; sourceTree = "<group>"; };
		BF72C3CA2885CB9E00C7AE5C /* LeakSani.cpp */ = {isa = PBXFileReference; fileEncoding = 4; lastKnownFileType = sourcecode.cpp.cpp; path = LeakSani.cpp; sourceTree = "<group>"; };
<<<<<<< HEAD
		BF72C3CB2885CB9E00C7AE5C /* leaksan.h */ = {isa = PBXFileReference; fileEncoding = 4; lastKnownFileType = sourcecode.c.h; path = leaksan.h; sourceTree = "<group>"; };
		BF72C3CC2885CB9E00C7AE5C /* stdlib.h */ = {isa = PBXFileReference; fileEncoding = 4; lastKnownFileType = sourcecode.c.h; path = stdlib.h; sourceTree = "<group>"; };
		BF7592282BB1799500891A55 /* LeakType.hpp */ = {isa = PBXFileReference; lastKnownFileType = sourcecode.cpp.h; path = LeakType.hpp; sourceTree = "<group>"; };
=======
>>>>>>> 4c969ad9
		BF84625A2AD1B2D3003B05F5 /* init.hpp */ = {isa = PBXFileReference; lastKnownFileType = sourcecode.cpp.h; path = init.hpp; sourceTree = "<group>"; };
		BF84625B2AD1B489003B05F5 /* lsanMisc.cpp */ = {isa = PBXFileReference; lastKnownFileType = sourcecode.cpp.cpp; path = lsanMisc.cpp; sourceTree = "<group>"; };
		BF84625C2AD1B489003B05F5 /* lsanMisc.hpp */ = {isa = PBXFileReference; lastKnownFileType = sourcecode.cpp.h; path = lsanMisc.hpp; sourceTree = "<group>"; };
		BF9623AC2AB36B86005FF2B7 /* interpose.hpp */ = {isa = PBXFileReference; lastKnownFileType = sourcecode.cpp.h; path = interpose.hpp; sourceTree = "<group>"; };
		BFA41A3E2AB8BC1800DF6FAC /* init.cpp */ = {isa = PBXFileReference; lastKnownFileType = sourcecode.cpp.cpp; path = init.cpp; sourceTree = "<group>"; };
		BFAA94522B6C12FF007FC130 /* signals.cpp */ = {isa = PBXFileReference; lastKnownFileType = sourcecode.cpp.cpp; path = signals.cpp; sourceTree = "<group>"; };
		BFAA94532B6C12FF007FC130 /* signals.hpp */ = {isa = PBXFileReference; lastKnownFileType = sourcecode.cpp.h; path = signals.hpp; sourceTree = "<group>"; };
		BFAE06F32BF64689006D3196 /* helperStructs.hpp */ = {isa = PBXFileReference; lastKnownFileType = sourcecode.cpp.h; path = helperStructs.hpp; sourceTree = "<group>"; };
		BFAFADC528B4FDA40060076C /* formatter.hpp */ = {isa = PBXFileReference; lastKnownFileType = sourcecode.cpp.h; name = formatter.hpp; path = src/formatter.hpp; sourceTree = SOURCE_ROOT; };
		BFBCAD892ACF376600C6B69F /* realAlloc.hpp */ = {isa = PBXFileReference; lastKnownFileType = sourcecode.cpp.h; path = realAlloc.hpp; sourceTree = "<group>"; };
		BFBF736328831FC200BC4208 /* MallocInfo.cpp */ = {isa = PBXFileReference; lastKnownFileType = sourcecode.cpp.cpp; path = MallocInfo.cpp; sourceTree = "<group>"; };
		BFBF736428831FC200BC4208 /* MallocInfo.hpp */ = {isa = PBXFileReference; lastKnownFileType = sourcecode.cpp.h; path = MallocInfo.hpp; sourceTree = "<group>"; };
		BFBF736728832C3300BC4208 /* wrap_malloc.cpp */ = {isa = PBXFileReference; lastKnownFileType = sourcecode.cpp.cpp; path = wrap_malloc.cpp; sourceTree = "<group>"; };
		BFBF736928832F8100BC4208 /* wrap_malloc.hpp */ = {isa = PBXFileReference; lastKnownFileType = sourcecode.cpp.h; path = wrap_malloc.hpp; sourceTree = "<group>"; };
		BFCF0B252BDD54A900EE259C /* misc.cpp */ = {isa = PBXFileReference; lastKnownFileType = sourcecode.cpp.cpp; path = misc.cpp; sourceTree = "<group>"; };
		BFD983A62B8A4729003B6CC1 /* timing.cpp */ = {isa = PBXFileReference; lastKnownFileType = sourcecode.cpp.cpp; path = timing.cpp; sourceTree = "<group>"; };
		BFD983A72B8A4729003B6CC1 /* timing.hpp */ = {isa = PBXFileReference; lastKnownFileType = sourcecode.cpp.h; path = timing.hpp; sourceTree = "<group>"; };
/* End PBXFileReference section */

/* Begin PBXFrameworksBuildPhase section */
		BF0F131A29194652008F0FCD /* Frameworks */ = {
			isa = PBXFrameworksBuildPhase;
			buildActionMask = 2147483647;
			files = (
				BF378FB52919496000A4DAA9 /* libcallstack.a in Frameworks */,
			);
			runOnlyForDeploymentPostprocessing = 0;
		};
/* End PBXFrameworksBuildPhase section */

/* Begin PBXGroup section */
		BF3204F22AC5C625004EC77E /* callstacks */ = {
			isa = PBXGroup;
			children = (
				BF3204EC2AC5C614004EC77E /* callstackHelper.cpp */,
				BF3204ED2AC5C614004EC77E /* callstackHelper.hpp */,
			);
			path = callstacks;
			sourceTree = "<group>";
		};
		BF378FB32919496000A4DAA9 /* Frameworks */ = {
			isa = PBXGroup;
			children = (
				BF378FB42919496000A4DAA9 /* libcallstack.a */,
			);
			name = Frameworks;
			sourceTree = "<group>";
		};
		BF41CC5D2A813B4500EAA3A1 /* statistics */ = {
			isa = PBXGroup;
			children = (
				BF23A2DC289ECE6A00B17349 /* lsan_stats.cpp */,
				BF23A2E0289ED24200B17349 /* Stats.cpp */,
				BF23A2E1289ED24200B17349 /* Stats.hpp */,
			);
			path = statistics;
			sourceTree = "<group>";
		};
		BF4368F22AACEFFE00252E2A /* crashWarner */ = {
			isa = PBXGroup;
			children = (
				BF4368F32AACF04700252E2A /* crashWarner.cpp */,
				BF4368F62AACF06F00252E2A /* crash.hpp */,
				BF4368F72AACF07700252E2A /* warn.hpp */,
				BF2C5CB02AEAB63600DE2224 /* exceptionHandler.cpp */,
				BF2C5CB12AEAB63600DE2224 /* exceptionHandler.hpp */,
			);
			path = crashWarner;
			sourceTree = "<group>";
		};
		BF643E5C28A40C970080DB21 /* include */ = {
			isa = PBXGroup;
			children = (
				BF23A2DD289ECE6A00B17349 /* lsan_stats.h */,
				BF621FDC28A291DE00414EE4 /* lsan_internals.h */,
				BF34157C2A8405AD00DEEF10 /* deprecation.h */,
			);
			path = include;
			sourceTree = "<group>";
		};
		BF97EB4D28831E5B00DAF1FE = {
			isa = PBXGroup;
			children = (
				BF4C28E828B66033001EB53E /* Makefile */,
				BF5F19FC28B3F00600DAEDE7 /* README.md */,
				BF5F19FB28B3EFFB00DAEDE7 /* LICENSE */,
				BF04B4B328F86EEA00051090 /* .gitignore */,
				BF9DD3A428A6761400AEBC17 /* src */,
				BF643E5C28A40C970080DB21 /* include */,
				BF97EB5728831E5B00DAF1FE /* Products */,
				BF378FB32919496000A4DAA9 /* Frameworks */,
			);
			sourceTree = "<group>";
		};
		BF97EB5728831E5B00DAF1FE /* Products */ = {
			isa = PBXGroup;
			children = (
				BF0F131C29194652008F0FCD /* liblsan.dylib */,
			);
			name = Products;
			sourceTree = "<group>";
		};
		BF9DD3A428A6761400AEBC17 /* src */ = {
			isa = PBXGroup;
			children = (
				BFAA94582B6C1E52007FC130 /* signals */,
				BFBCAD8A2ACF611A00C6B69F /* wrappers */,
				BF3204F22AC5C625004EC77E /* callstacks */,
				BFA41A3D2AB8BBBC00DF6FAC /* initialization */,
				BF4368F22AACEFFE00252E2A /* crashWarner */,
				BF41CC5D2A813B4500EAA3A1 /* statistics */,
				BFAFADC528B4FDA40060076C /* formatter.hpp */,
				BF621FE028A2B61E00414EE4 /* bytePrinter.cpp */,
				BF621FE128A2B61E00414EE4 /* bytePrinter.hpp */,
				BF621FDB28A291DE00414EE4 /* lsan_internals.cpp */,
				BF72C3CA2885CB9E00C7AE5C /* LeakSani.cpp */,
				BF72C3C92885CB9E00C7AE5C /* LeakSani.hpp */,
				BFBF736328831FC200BC4208 /* MallocInfo.cpp */,
				BFBF736428831FC200BC4208 /* MallocInfo.hpp */,
				BF84625B2AD1B489003B05F5 /* lsanMisc.cpp */,
				BF84625C2AD1B489003B05F5 /* lsanMisc.hpp */,
				BFD983A62B8A4729003B6CC1 /* timing.cpp */,
				BFD983A72B8A4729003B6CC1 /* timing.hpp */,
				BF7592282BB1799500891A55 /* LeakType.hpp */,
				BFAE06F32BF64689006D3196 /* helperStructs.hpp */,
			);
			path = src;
			sourceTree = "<group>";
		};
		BFA41A3D2AB8BBBC00DF6FAC /* initialization */ = {
			isa = PBXGroup;
			children = (
				BFA41A3E2AB8BC1800DF6FAC /* init.cpp */,
				BF84625A2AD1B2D3003B05F5 /* init.hpp */,
			);
			path = initialization;
			sourceTree = "<group>";
		};
		BFAA94582B6C1E52007FC130 /* signals */ = {
			isa = PBXGroup;
			children = (
				BF49A5D72899599300BC1FFD /* signalHandlers.cpp */,
				BF49A5D82899599300BC1FFD /* signalHandlers.hpp */,
				BFAA94522B6C12FF007FC130 /* signals.cpp */,
				BFAA94532B6C12FF007FC130 /* signals.hpp */,
			);
			path = signals;
			sourceTree = "<group>";
		};
		BFBCAD8A2ACF611A00C6B69F /* wrappers */ = {
			isa = PBXGroup;
			children = (
				BFBF736728832C3300BC4208 /* wrap_malloc.cpp */,
				BFBF736928832F8100BC4208 /* wrap_malloc.hpp */,
				BF9623AC2AB36B86005FF2B7 /* interpose.hpp */,
				BFBCAD892ACF376600C6B69F /* realAlloc.hpp */,
				BFCF0B252BDD54A900EE259C /* misc.cpp */,
			);
			path = wrappers;
			sourceTree = "<group>";
		};
/* End PBXGroup section */

/* Begin PBXHeadersBuildPhase section */
		BF0F131829194652008F0FCD /* Headers */ = {
			isa = PBXHeadersBuildPhase;
			buildActionMask = 2147483647;
			files = (
				BFAA94572B6C12FF007FC130 /* signals.hpp in Headers */,
				BF378FA82919484A00A4DAA9 /* lsan_stats.h in Headers */,
				BF378FAE2919484E00A4DAA9 /* lsan_internals.h in Headers */,
				BF2C5CB42AEAB76A00DE2224 /* exceptionHandler.hpp in Headers */,
				BF0F1353291947C9008F0FCD /* bytePrinter.hpp in Headers */,
				BF0F1350291947C0008F0FCD /* formatter.hpp in Headers */,
				BF8462602AD1B489003B05F5 /* lsanMisc.hpp in Headers */,
				BF3204F12AC5C614004EC77E /* callstackHelper.hpp in Headers */,
				BFD983AB2B8A4729003B6CC1 /* timing.hpp in Headers */,
				BF378F962919483900A4DAA9 /* LeakSani.hpp in Headers */,
				BF378F932919482E00A4DAA9 /* Stats.hpp in Headers */,
				BF378F992919483B00A4DAA9 /* MallocInfo.hpp in Headers */,
				BF378FA52919484800A4DAA9 /* wrap_malloc.hpp in Headers */,
				BF378F9F2919484100A4DAA9 /* signalHandlers.hpp in Headers */,
			);
			runOnlyForDeploymentPostprocessing = 0;
		};
/* End PBXHeadersBuildPhase section */

/* Begin PBXNativeTarget section */
		BF0F131B29194652008F0FCD /* LeakSanitizer */ = {
			isa = PBXNativeTarget;
			buildConfigurationList = BF0F132629194652008F0FCD /* Build configuration list for PBXNativeTarget "LeakSanitizer" */;
			buildPhases = (
				BF0F131829194652008F0FCD /* Headers */,
				BF0F131929194652008F0FCD /* Sources */,
				BF0F131A29194652008F0FCD /* Frameworks */,
			);
			buildRules = (
			);
			dependencies = (
			);
			name = LeakSanitizer;
			productName = lsan;
			productReference = BF0F131C29194652008F0FCD /* liblsan.dylib */;
			productType = "com.apple.product-type.library.dynamic";
		};
/* End PBXNativeTarget section */

/* Begin PBXProject section */
		BF97EB4E28831E5B00DAF1FE /* Project object */ = {
			isa = PBXProject;
			attributes = {
				BuildIndependentTargetsInParallel = YES;
				LastUpgradeCheck = 1520;
				ORGANIZATIONNAME = mhahnFr;
				TargetAttributes = {
					BF0F131B29194652008F0FCD = {
						CreatedOnToolsVersion = 12.3;
					};
				};
			};
			buildConfigurationList = BF97EB5128831E5B00DAF1FE /* Build configuration list for PBXProject "LeakSanitizer" */;
			compatibilityVersion = "Xcode 9.3";
			developmentRegion = en;
			hasScannedForEncodings = 0;
			knownRegions = (
				en,
				Base,
			);
			mainGroup = BF97EB4D28831E5B00DAF1FE;
			productRefGroup = BF97EB5728831E5B00DAF1FE /* Products */;
			projectDirPath = "";
			projectRoot = "";
			targets = (
				BF0F131B29194652008F0FCD /* LeakSanitizer */,
			);
		};
/* End PBXProject section */

/* Begin PBXSourcesBuildPhase section */
		BF0F131929194652008F0FCD /* Sources */ = {
			isa = PBXSourcesBuildPhase;
			buildActionMask = 2147483647;
			files = (
				BF2C5CB52AEAB76F00DE2224 /* exceptionHandler.cpp in Sources */,
				BF0F133229194786008F0FCD /* bytePrinter.cpp in Sources */,
				BF0F13382919478E008F0FCD /* lsan_internals.cpp in Sources */,
				BF0F13352919478B008F0FCD /* lsan_stats.cpp in Sources */,
				BF84625E2AD1B489003B05F5 /* lsanMisc.cpp in Sources */,
				BFCF0B272BDD54A900EE259C /* misc.cpp in Sources */,
				BFAA94552B6C12FF007FC130 /* signals.cpp in Sources */,
				BF0F133B29194791008F0FCD /* LeakSani.cpp in Sources */,
				BF0F133E29194794008F0FCD /* Stats.cpp in Sources */,
				BF0F134129194797008F0FCD /* MallocInfo.cpp in Sources */,
				BF0F1347291947A2008F0FCD /* wrap_malloc.cpp in Sources */,
				BF4368F52AACF04700252E2A /* crashWarner.cpp in Sources */,
				BF3204EF2AC5C614004EC77E /* callstackHelper.cpp in Sources */,
				BFA41A402AB8BC1800DF6FAC /* init.cpp in Sources */,
				BFD983A92B8A4729003B6CC1 /* timing.cpp in Sources */,
				BF0F134D291947A8008F0FCD /* signalHandlers.cpp in Sources */,
			);
			runOnlyForDeploymentPostprocessing = 0;
		};
/* End PBXSourcesBuildPhase section */

/* Begin XCBuildConfiguration section */
		BF0F132429194652008F0FCD /* Debug */ = {
			isa = XCBuildConfiguration;
			buildSettings = {
				CLANG_CXX_LANGUAGE_STANDARD = "c++17";
				CLANG_WARN_QUOTED_INCLUDE_IN_FRAMEWORK_HEADER = YES;
				CODE_SIGN_STYLE = Automatic;
				DEAD_CODE_STRIPPING = YES;
				DYLIB_COMPATIBILITY_VERSION = 1;
				DYLIB_CURRENT_VERSION = 1;
				EXECUTABLE_PREFIX = lib;
				GCC_ENABLE_CPP_EXCEPTIONS = YES;
				GCC_ENABLE_CPP_RTTI = YES;
				GCC_SYMBOLS_PRIVATE_EXTERN = YES;
				HEADER_SEARCH_PATHS = (
					CallstackLibrary/include,
					include,
				);
				LIBRARY_SEARCH_PATHS = (
					"$(inherited)",
					"$(PROJECT_DIR)/CallstackLibrary",
				);
				MACH_O_TYPE = mh_dylib;
				PRODUCT_MODULE_NAME = "$(PRODUCT_NAME:c99extidentifier)";
				PRODUCT_NAME = lsan;
				SKIP_INSTALL = YES;
			};
			name = Debug;
		};
		BF0F132529194652008F0FCD /* Release */ = {
			isa = XCBuildConfiguration;
			buildSettings = {
				CLANG_CXX_LANGUAGE_STANDARD = "c++17";
				CLANG_WARN_QUOTED_INCLUDE_IN_FRAMEWORK_HEADER = YES;
				CODE_SIGN_STYLE = Automatic;
				DEAD_CODE_STRIPPING = YES;
				DYLIB_COMPATIBILITY_VERSION = 1;
				DYLIB_CURRENT_VERSION = 1;
				EXECUTABLE_PREFIX = lib;
				GCC_ENABLE_CPP_EXCEPTIONS = YES;
				GCC_ENABLE_CPP_RTTI = YES;
				GCC_OPTIMIZATION_LEVEL = fast;
				GCC_SYMBOLS_PRIVATE_EXTERN = YES;
				HEADER_SEARCH_PATHS = (
					CallstackLibrary/include,
					include,
				);
				LIBRARY_SEARCH_PATHS = (
					"$(inherited)",
					"$(PROJECT_DIR)/CallstackLibrary",
				);
				MACH_O_TYPE = mh_dylib;
				PRODUCT_MODULE_NAME = "$(PRODUCT_NAME:c99extidentifier)";
				PRODUCT_NAME = lsan;
				SKIP_INSTALL = YES;
			};
			name = Release;
		};
		BF97EB5828831E5B00DAF1FE /* Debug */ = {
			isa = XCBuildConfiguration;
			buildSettings = {
				ALWAYS_SEARCH_USER_PATHS = NO;
				CLANG_ANALYZER_NONNULL = YES;
				CLANG_ANALYZER_NUMBER_OBJECT_CONVERSION = YES_AGGRESSIVE;
				CLANG_CXX_LANGUAGE_STANDARD = "c++17";
				CLANG_CXX_LIBRARY = "libc++";
				CLANG_ENABLE_MODULES = YES;
				CLANG_ENABLE_OBJC_ARC = YES;
				CLANG_ENABLE_OBJC_WEAK = YES;
				CLANG_WARN_BLOCK_CAPTURE_AUTORELEASING = YES;
				CLANG_WARN_BOOL_CONVERSION = YES;
				CLANG_WARN_COMMA = YES;
				CLANG_WARN_CONSTANT_CONVERSION = YES;
				CLANG_WARN_DEPRECATED_OBJC_IMPLEMENTATIONS = YES;
				CLANG_WARN_DIRECT_OBJC_ISA_USAGE = YES_ERROR;
				CLANG_WARN_DOCUMENTATION_COMMENTS = YES;
				CLANG_WARN_EMPTY_BODY = YES;
				CLANG_WARN_ENUM_CONVERSION = YES;
				CLANG_WARN_INFINITE_RECURSION = YES;
				CLANG_WARN_INT_CONVERSION = YES;
				CLANG_WARN_NON_LITERAL_NULL_CONVERSION = YES;
				CLANG_WARN_OBJC_IMPLICIT_RETAIN_SELF = YES;
				CLANG_WARN_OBJC_LITERAL_CONVERSION = YES;
				CLANG_WARN_OBJC_ROOT_CLASS = YES_ERROR;
				CLANG_WARN_QUOTED_INCLUDE_IN_FRAMEWORK_HEADER = YES;
				CLANG_WARN_RANGE_LOOP_ANALYSIS = YES;
				CLANG_WARN_STRICT_PROTOTYPES = YES;
				CLANG_WARN_SUSPICIOUS_MOVE = YES;
				CLANG_WARN_UNGUARDED_AVAILABILITY = YES_AGGRESSIVE;
				CLANG_WARN_UNREACHABLE_CODE = YES;
				CLANG_WARN__DUPLICATE_METHOD_MATCH = YES;
				CODE_SIGN_IDENTITY = "-";
				COPY_PHASE_STRIP = NO;
				DEAD_CODE_STRIPPING = YES;
				DEBUG_INFORMATION_FORMAT = dwarf;
				ENABLE_STRICT_OBJC_MSGSEND = YES;
				ENABLE_TESTABILITY = YES;
				ENABLE_USER_SCRIPT_SANDBOXING = YES;
				GCC_C_LANGUAGE_STANDARD = gnu11;
				GCC_DYNAMIC_NO_PIC = NO;
				GCC_NO_COMMON_BLOCKS = YES;
				GCC_OPTIMIZATION_LEVEL = 0;
				GCC_PREPROCESSOR_DEFINITIONS = (
					"DEBUG=1",
					"$(inherited)",
				);
				GCC_WARN_64_TO_32_BIT_CONVERSION = YES;
				GCC_WARN_ABOUT_RETURN_TYPE = YES_ERROR;
				GCC_WARN_UNDECLARED_SELECTOR = YES;
				GCC_WARN_UNINITIALIZED_AUTOS = YES_AGGRESSIVE;
				GCC_WARN_UNUSED_FUNCTION = YES;
				GCC_WARN_UNUSED_VARIABLE = YES;
				MACOSX_DEPLOYMENT_TARGET = 10.15;
				MTL_ENABLE_DEBUG_INFO = INCLUDE_SOURCE;
				MTL_FAST_MATH = YES;
				ONLY_ACTIVE_ARCH = YES;
				SDKROOT = macosx;
			};
			name = Debug;
		};
		BF97EB5928831E5B00DAF1FE /* Release */ = {
			isa = XCBuildConfiguration;
			buildSettings = {
				ALWAYS_SEARCH_USER_PATHS = NO;
				CLANG_ANALYZER_NONNULL = YES;
				CLANG_ANALYZER_NUMBER_OBJECT_CONVERSION = YES_AGGRESSIVE;
				CLANG_CXX_LANGUAGE_STANDARD = "c++17";
				CLANG_CXX_LIBRARY = "libc++";
				CLANG_ENABLE_MODULES = YES;
				CLANG_ENABLE_OBJC_ARC = YES;
				CLANG_ENABLE_OBJC_WEAK = YES;
				CLANG_WARN_BLOCK_CAPTURE_AUTORELEASING = YES;
				CLANG_WARN_BOOL_CONVERSION = YES;
				CLANG_WARN_COMMA = YES;
				CLANG_WARN_CONSTANT_CONVERSION = YES;
				CLANG_WARN_DEPRECATED_OBJC_IMPLEMENTATIONS = YES;
				CLANG_WARN_DIRECT_OBJC_ISA_USAGE = YES_ERROR;
				CLANG_WARN_DOCUMENTATION_COMMENTS = YES;
				CLANG_WARN_EMPTY_BODY = YES;
				CLANG_WARN_ENUM_CONVERSION = YES;
				CLANG_WARN_INFINITE_RECURSION = YES;
				CLANG_WARN_INT_CONVERSION = YES;
				CLANG_WARN_NON_LITERAL_NULL_CONVERSION = YES;
				CLANG_WARN_OBJC_IMPLICIT_RETAIN_SELF = YES;
				CLANG_WARN_OBJC_LITERAL_CONVERSION = YES;
				CLANG_WARN_OBJC_ROOT_CLASS = YES_ERROR;
				CLANG_WARN_QUOTED_INCLUDE_IN_FRAMEWORK_HEADER = YES;
				CLANG_WARN_RANGE_LOOP_ANALYSIS = YES;
				CLANG_WARN_STRICT_PROTOTYPES = YES;
				CLANG_WARN_SUSPICIOUS_MOVE = YES;
				CLANG_WARN_UNGUARDED_AVAILABILITY = YES_AGGRESSIVE;
				CLANG_WARN_UNREACHABLE_CODE = YES;
				CLANG_WARN__DUPLICATE_METHOD_MATCH = YES;
				CODE_SIGN_IDENTITY = "-";
				COPY_PHASE_STRIP = NO;
				DEAD_CODE_STRIPPING = YES;
				DEBUG_INFORMATION_FORMAT = "dwarf-with-dsym";
				ENABLE_NS_ASSERTIONS = NO;
				ENABLE_STRICT_OBJC_MSGSEND = YES;
				ENABLE_USER_SCRIPT_SANDBOXING = YES;
				GCC_C_LANGUAGE_STANDARD = gnu11;
				GCC_NO_COMMON_BLOCKS = YES;
				GCC_WARN_64_TO_32_BIT_CONVERSION = YES;
				GCC_WARN_ABOUT_RETURN_TYPE = YES_ERROR;
				GCC_WARN_UNDECLARED_SELECTOR = YES;
				GCC_WARN_UNINITIALIZED_AUTOS = YES_AGGRESSIVE;
				GCC_WARN_UNUSED_FUNCTION = YES;
				GCC_WARN_UNUSED_VARIABLE = YES;
				MACOSX_DEPLOYMENT_TARGET = 10.15;
				MTL_ENABLE_DEBUG_INFO = NO;
				MTL_FAST_MATH = YES;
				SDKROOT = macosx;
			};
			name = Release;
		};
/* End XCBuildConfiguration section */

/* Begin XCConfigurationList section */
		BF0F132629194652008F0FCD /* Build configuration list for PBXNativeTarget "LeakSanitizer" */ = {
			isa = XCConfigurationList;
			buildConfigurations = (
				BF0F132429194652008F0FCD /* Debug */,
				BF0F132529194652008F0FCD /* Release */,
			);
			defaultConfigurationIsVisible = 0;
			defaultConfigurationName = Release;
		};
		BF97EB5128831E5B00DAF1FE /* Build configuration list for PBXProject "LeakSanitizer" */ = {
			isa = XCConfigurationList;
			buildConfigurations = (
				BF97EB5828831E5B00DAF1FE /* Debug */,
				BF97EB5928831E5B00DAF1FE /* Release */,
			);
			defaultConfigurationIsVisible = 0;
			defaultConfigurationName = Release;
		};
/* End XCConfigurationList section */
	};
	rootObject = BF97EB4E28831E5B00DAF1FE /* Project object */;
}<|MERGE_RESOLUTION|>--- conflicted
+++ resolved
@@ -67,12 +67,7 @@
 		BF621FE128A2B61E00414EE4 /* bytePrinter.hpp */ = {isa = PBXFileReference; lastKnownFileType = sourcecode.cpp.h; path = bytePrinter.hpp; sourceTree = "<group>"; };
 		BF72C3C92885CB9E00C7AE5C /* LeakSani.hpp */ = {isa = PBXFileReference; fileEncoding = 4; lastKnownFileType = sourcecode.cpp.h; path = LeakSani.hpp; sourceTree = "<group>"; };
 		BF72C3CA2885CB9E00C7AE5C /* LeakSani.cpp */ = {isa = PBXFileReference; fileEncoding = 4; lastKnownFileType = sourcecode.cpp.cpp; path = LeakSani.cpp; sourceTree = "<group>"; };
-<<<<<<< HEAD
-		BF72C3CB2885CB9E00C7AE5C /* leaksan.h */ = {isa = PBXFileReference; fileEncoding = 4; lastKnownFileType = sourcecode.c.h; path = leaksan.h; sourceTree = "<group>"; };
-		BF72C3CC2885CB9E00C7AE5C /* stdlib.h */ = {isa = PBXFileReference; fileEncoding = 4; lastKnownFileType = sourcecode.c.h; path = stdlib.h; sourceTree = "<group>"; };
 		BF7592282BB1799500891A55 /* LeakType.hpp */ = {isa = PBXFileReference; lastKnownFileType = sourcecode.cpp.h; path = LeakType.hpp; sourceTree = "<group>"; };
-=======
->>>>>>> 4c969ad9
 		BF84625A2AD1B2D3003B05F5 /* init.hpp */ = {isa = PBXFileReference; lastKnownFileType = sourcecode.cpp.h; path = init.hpp; sourceTree = "<group>"; };
 		BF84625B2AD1B489003B05F5 /* lsanMisc.cpp */ = {isa = PBXFileReference; lastKnownFileType = sourcecode.cpp.cpp; path = lsanMisc.cpp; sourceTree = "<group>"; };
 		BF84625C2AD1B489003B05F5 /* lsanMisc.hpp */ = {isa = PBXFileReference; lastKnownFileType = sourcecode.cpp.h; path = lsanMisc.hpp; sourceTree = "<group>"; };
