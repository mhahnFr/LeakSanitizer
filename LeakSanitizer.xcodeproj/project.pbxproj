// !$*UTF8*$!
{
	archiveVersion = 1;
	classes = {
	};
	objectVersion = 54;
	objects = {

/* Begin PBXBuildFile section */
		BF0F133229194786008F0FCD /* bytePrinter.cpp in Sources */ = {isa = PBXBuildFile; fileRef = BF621FE028A2B61E00414EE4 /* bytePrinter.cpp */; };
		BF0F13352919478B008F0FCD /* lsan_stats.cpp in Sources */ = {isa = PBXBuildFile; fileRef = BF23A2DC289ECE6A00B17349 /* lsan_stats.cpp */; };
		BF0F13382919478E008F0FCD /* lsan_internals.cpp in Sources */ = {isa = PBXBuildFile; fileRef = BF621FDB28A291DE00414EE4 /* lsan_internals.cpp */; };
		BF0F133B29194791008F0FCD /* LeakSani.cpp in Sources */ = {isa = PBXBuildFile; fileRef = BF72C3CA2885CB9E00C7AE5C /* LeakSani.cpp */; };
		BF0F133E29194794008F0FCD /* Stats.cpp in Sources */ = {isa = PBXBuildFile; fileRef = BF23A2E0289ED24200B17349 /* Stats.cpp */; };
		BF0F134129194797008F0FCD /* MallocInfo.cpp in Sources */ = {isa = PBXBuildFile; fileRef = BFBF736328831FC200BC4208 /* MallocInfo.cpp */; };
		BF0F1347291947A2008F0FCD /* wrap_malloc.cpp in Sources */ = {isa = PBXBuildFile; fileRef = BFBF736728832C3300BC4208 /* wrap_malloc.cpp */; };
		BF0F134D291947A8008F0FCD /* signalHandlers.cpp in Sources */ = {isa = PBXBuildFile; fileRef = BF49A5D72899599300BC1FFD /* signalHandlers.cpp */; };
		BF0F1350291947C0008F0FCD /* formatter.hpp in Headers */ = {isa = PBXBuildFile; fileRef = BFAFADC528B4FDA40060076C /* formatter.hpp */; };
		BF0F1353291947C9008F0FCD /* bytePrinter.hpp in Headers */ = {isa = PBXBuildFile; fileRef = BF621FE128A2B61E00414EE4 /* bytePrinter.hpp */; };
		BF2C5CB42AEAB76A00DE2224 /* exceptionHandler.hpp in Headers */ = {isa = PBXBuildFile; fileRef = BF2C5CB12AEAB63600DE2224 /* exceptionHandler.hpp */; };
		BF2C5CB52AEAB76F00DE2224 /* exceptionHandler.cpp in Sources */ = {isa = PBXBuildFile; fileRef = BF2C5CB02AEAB63600DE2224 /* exceptionHandler.cpp */; };
		BF3204EF2AC5C614004EC77E /* callstackHelper.cpp in Sources */ = {isa = PBXBuildFile; fileRef = BF3204EC2AC5C614004EC77E /* callstackHelper.cpp */; };
		BF3204F12AC5C614004EC77E /* callstackHelper.hpp in Headers */ = {isa = PBXBuildFile; fileRef = BF3204ED2AC5C614004EC77E /* callstackHelper.hpp */; };
		BF378F932919482E00A4DAA9 /* Stats.hpp in Headers */ = {isa = PBXBuildFile; fileRef = BF23A2E1289ED24200B17349 /* Stats.hpp */; };
		BF378F962919483900A4DAA9 /* LeakSani.hpp in Headers */ = {isa = PBXBuildFile; fileRef = BF72C3C92885CB9E00C7AE5C /* LeakSani.hpp */; };
		BF378F992919483B00A4DAA9 /* MallocInfo.hpp in Headers */ = {isa = PBXBuildFile; fileRef = BFBF736428831FC200BC4208 /* MallocInfo.hpp */; };
		BF378F9F2919484100A4DAA9 /* signalHandlers.hpp in Headers */ = {isa = PBXBuildFile; fileRef = BF49A5D82899599300BC1FFD /* signalHandlers.hpp */; };
		BF378FA82919484A00A4DAA9 /* lsan_stats.h in Headers */ = {isa = PBXBuildFile; fileRef = BF23A2DD289ECE6A00B17349 /* lsan_stats.h */; settings = {ATTRIBUTES = (Public, ); }; };
		BF378FAE2919484E00A4DAA9 /* lsan_internals.h in Headers */ = {isa = PBXBuildFile; fileRef = BF621FDC28A291DE00414EE4 /* lsan_internals.h */; settings = {ATTRIBUTES = (Public, ); }; };
		BF378FB52919496000A4DAA9 /* libcallstack.a in Frameworks */ = {isa = PBXBuildFile; fileRef = BF378FB42919496000A4DAA9 /* libcallstack.a */; };
		BF4368F52AACF04700252E2A /* crashWarner.cpp in Sources */ = {isa = PBXBuildFile; fileRef = BF4368F32AACF04700252E2A /* crashWarner.cpp */; };
		BF84625E2AD1B489003B05F5 /* lsanMisc.cpp in Sources */ = {isa = PBXBuildFile; fileRef = BF84625B2AD1B489003B05F5 /* lsanMisc.cpp */; };
		BF8462602AD1B489003B05F5 /* lsanMisc.hpp in Headers */ = {isa = PBXBuildFile; fileRef = BF84625C2AD1B489003B05F5 /* lsanMisc.hpp */; };
		BFAA94552B6C12FF007FC130 /* signals.cpp in Sources */ = {isa = PBXBuildFile; fileRef = BFAA94522B6C12FF007FC130 /* signals.cpp */; };
		BFAA94572B6C12FF007FC130 /* signals.hpp in Headers */ = {isa = PBXBuildFile; fileRef = BFAA94532B6C12FF007FC130 /* signals.hpp */; };
		BFC6D0F82C9ED80C0056A3C3 /* crashOrWarn.hpp in Headers */ = {isa = PBXBuildFile; fileRef = BFC6D0F72C9ED80C0056A3C3 /* crashOrWarn.hpp */; };
		BFC817162BEFB36E00332937 /* TLSTracker.cpp in Sources */ = {isa = PBXBuildFile; fileRef = BFC817142BEFB36E00332937 /* TLSTracker.cpp */; };
		BFC817172BEFB36E00332937 /* TLSTracker.hpp in Headers */ = {isa = PBXBuildFile; fileRef = BFC817152BEFB36E00332937 /* TLSTracker.hpp */; };
		BFCF0B272BDD54A900EE259C /* misc.cpp in Sources */ = {isa = PBXBuildFile; fileRef = BFCF0B252BDD54A900EE259C /* misc.cpp */; };
		BFD983A92B8A4729003B6CC1 /* timing.cpp in Sources */ = {isa = PBXBuildFile; fileRef = BFD983A62B8A4729003B6CC1 /* timing.cpp */; };
		BFD983AB2B8A4729003B6CC1 /* timing.hpp in Headers */ = {isa = PBXBuildFile; fileRef = BFD983A72B8A4729003B6CC1 /* timing.hpp */; };
		F12CA5DD2CB40E6A00C93A2C /* libobjc.A.tbd in Frameworks */ = {isa = PBXBuildFile; fileRef = F12CA5DC2CB40E6A00C93A2C /* libobjc.A.tbd */; };
		F133D0EE2C4049BB00A45493 /* deprecation.h in Headers */ = {isa = PBXBuildFile; fileRef = BF34157C2A8405AD00DEEF10 /* deprecation.h */; settings = {ATTRIBUTES = (Public, ); }; };
		F16901522C403EF200EED0AE /* utils.hpp in Headers */ = {isa = PBXBuildFile; fileRef = F16901512C403EF200EED0AE /* utils.hpp */; };
		F19C6EA92C51496C00E7E4FA /* ObjectPool.cpp in Sources */ = {isa = PBXBuildFile; fileRef = F19C6EA72C51496C00E7E4FA /* ObjectPool.cpp */; };
		F19C6EAA2C51496C00E7E4FA /* ObjectPool.hpp in Headers */ = {isa = PBXBuildFile; fileRef = F19C6EA82C51496C00E7E4FA /* ObjectPool.hpp */; };
/* End PBXBuildFile section */

/* Begin PBXFileReference section */
		BF04B4B328F86EEA00051090 /* .gitignore */ = {isa = PBXFileReference; lastKnownFileType = text; path = .gitignore; sourceTree = "<group>"; };
		BF0F131C29194652008F0FCD /* liblsan.dylib */ = {isa = PBXFileReference; explicitFileType = "compiled.mach-o.dylib"; includeInIndex = 0; path = liblsan.dylib; sourceTree = BUILT_PRODUCTS_DIR; };
		BF23A2DC289ECE6A00B17349 /* lsan_stats.cpp */ = {isa = PBXFileReference; lastKnownFileType = sourcecode.cpp.cpp; path = lsan_stats.cpp; sourceTree = "<group>"; };
		BF23A2DD289ECE6A00B17349 /* lsan_stats.h */ = {isa = PBXFileReference; lastKnownFileType = sourcecode.c.h; path = lsan_stats.h; sourceTree = "<group>"; };
		BF23A2E0289ED24200B17349 /* Stats.cpp */ = {isa = PBXFileReference; lastKnownFileType = sourcecode.cpp.cpp; path = Stats.cpp; sourceTree = "<group>"; };
		BF23A2E1289ED24200B17349 /* Stats.hpp */ = {isa = PBXFileReference; lastKnownFileType = sourcecode.cpp.h; path = Stats.hpp; sourceTree = "<group>"; };
		BF2C5CB02AEAB63600DE2224 /* exceptionHandler.cpp */ = {isa = PBXFileReference; lastKnownFileType = sourcecode.cpp.cpp; path = exceptionHandler.cpp; sourceTree = "<group>"; };
		BF2C5CB12AEAB63600DE2224 /* exceptionHandler.hpp */ = {isa = PBXFileReference; lastKnownFileType = sourcecode.cpp.h; path = exceptionHandler.hpp; sourceTree = "<group>"; };
		BF3204EC2AC5C614004EC77E /* callstackHelper.cpp */ = {isa = PBXFileReference; lastKnownFileType = sourcecode.cpp.cpp; path = callstackHelper.cpp; sourceTree = "<group>"; };
		BF3204ED2AC5C614004EC77E /* callstackHelper.hpp */ = {isa = PBXFileReference; lastKnownFileType = sourcecode.cpp.h; path = callstackHelper.hpp; sourceTree = "<group>"; };
		BF34157C2A8405AD00DEEF10 /* deprecation.h */ = {isa = PBXFileReference; lastKnownFileType = sourcecode.c.h; path = deprecation.h; sourceTree = "<group>"; };
		BF378FB42919496000A4DAA9 /* libcallstack.a */ = {isa = PBXFileReference; lastKnownFileType = archive.ar; name = libcallstack.a; path = CallstackLibrary/libcallstack.a; sourceTree = "<group>"; };
		BF4368F32AACF04700252E2A /* crashWarner.cpp */ = {isa = PBXFileReference; lastKnownFileType = sourcecode.cpp.cpp; path = crashWarner.cpp; sourceTree = "<group>"; };
		BF4368F62AACF06F00252E2A /* crash.hpp */ = {isa = PBXFileReference; lastKnownFileType = sourcecode.cpp.h; path = crash.hpp; sourceTree = "<group>"; };
		BF4368F72AACF07700252E2A /* warn.hpp */ = {isa = PBXFileReference; lastKnownFileType = sourcecode.cpp.h; path = warn.hpp; sourceTree = "<group>"; };
		BF49A5D72899599300BC1FFD /* signalHandlers.cpp */ = {isa = PBXFileReference; lastKnownFileType = sourcecode.cpp.cpp; path = signalHandlers.cpp; sourceTree = "<group>"; };
		BF49A5D82899599300BC1FFD /* signalHandlers.hpp */ = {isa = PBXFileReference; lastKnownFileType = sourcecode.cpp.h; path = signalHandlers.hpp; sourceTree = "<group>"; };
		BF4C28E828B66033001EB53E /* Makefile */ = {isa = PBXFileReference; lastKnownFileType = sourcecode.make; path = Makefile; sourceTree = "<group>"; };
		BF5F19FB28B3EFFB00DAEDE7 /* LICENSE */ = {isa = PBXFileReference; fileEncoding = 4; lastKnownFileType = text; path = LICENSE; sourceTree = "<group>"; };
		BF5F19FC28B3F00600DAEDE7 /* README.md */ = {isa = PBXFileReference; fileEncoding = 4; lastKnownFileType = net.daringfireball.markdown; path = README.md; sourceTree = "<group>"; };
		BF621FDB28A291DE00414EE4 /* lsan_internals.cpp */ = {isa = PBXFileReference; lastKnownFileType = sourcecode.cpp.cpp; path = lsan_internals.cpp; sourceTree = "<group>"; };
		BF621FDC28A291DE00414EE4 /* lsan_internals.h */ = {isa = PBXFileReference; lastKnownFileType = sourcecode.c.h; path = lsan_internals.h; sourceTree = "<group>"; };
		BF621FE028A2B61E00414EE4 /* bytePrinter.cpp */ = {isa = PBXFileReference; lastKnownFileType = sourcecode.cpp.cpp; path = bytePrinter.cpp; sourceTree = "<group>"; };
		BF621FE128A2B61E00414EE4 /* bytePrinter.hpp */ = {isa = PBXFileReference; lastKnownFileType = sourcecode.cpp.h; path = bytePrinter.hpp; sourceTree = "<group>"; };
		BF72C3C92885CB9E00C7AE5C /* LeakSani.hpp */ = {isa = PBXFileReference; fileEncoding = 4; lastKnownFileType = sourcecode.cpp.h; path = LeakSani.hpp; sourceTree = "<group>"; };
		BF72C3CA2885CB9E00C7AE5C /* LeakSani.cpp */ = {isa = PBXFileReference; fileEncoding = 4; lastKnownFileType = sourcecode.cpp.cpp; path = LeakSani.cpp; sourceTree = "<group>"; };
		BF7592282BB1799500891A55 /* LeakType.hpp */ = {isa = PBXFileReference; lastKnownFileType = sourcecode.cpp.h; path = LeakType.hpp; sourceTree = "<group>"; };
		BF84625B2AD1B489003B05F5 /* lsanMisc.cpp */ = {isa = PBXFileReference; lastKnownFileType = sourcecode.cpp.cpp; path = lsanMisc.cpp; sourceTree = "<group>"; };
		BF84625C2AD1B489003B05F5 /* lsanMisc.hpp */ = {isa = PBXFileReference; lastKnownFileType = sourcecode.cpp.h; path = lsanMisc.hpp; sourceTree = "<group>"; };
		BF9623AC2AB36B86005FF2B7 /* interpose.hpp */ = {isa = PBXFileReference; lastKnownFileType = sourcecode.cpp.h; path = interpose.hpp; sourceTree = "<group>"; };
		BFAA94522B6C12FF007FC130 /* signals.cpp */ = {isa = PBXFileReference; lastKnownFileType = sourcecode.cpp.cpp; path = signals.cpp; sourceTree = "<group>"; };
		BFAA94532B6C12FF007FC130 /* signals.hpp */ = {isa = PBXFileReference; lastKnownFileType = sourcecode.cpp.h; path = signals.hpp; sourceTree = "<group>"; };
		BFAE06F32BF64689006D3196 /* helperStructs.hpp */ = {isa = PBXFileReference; lastKnownFileType = sourcecode.cpp.h; path = helperStructs.hpp; sourceTree = "<group>"; };
		BFAFADC528B4FDA40060076C /* formatter.hpp */ = {isa = PBXFileReference; lastKnownFileType = sourcecode.cpp.h; name = formatter.hpp; path = src/formatter.hpp; sourceTree = SOURCE_ROOT; };
		BFBCAD892ACF376600C6B69F /* realAlloc.hpp */ = {isa = PBXFileReference; lastKnownFileType = sourcecode.cpp.h; path = realAlloc.hpp; sourceTree = "<group>"; };
		BFBF736328831FC200BC4208 /* MallocInfo.cpp */ = {isa = PBXFileReference; lastKnownFileType = sourcecode.cpp.cpp; path = MallocInfo.cpp; sourceTree = "<group>"; };
		BFBF736428831FC200BC4208 /* MallocInfo.hpp */ = {isa = PBXFileReference; lastKnownFileType = sourcecode.cpp.h; path = MallocInfo.hpp; sourceTree = "<group>"; };
		BFBF736728832C3300BC4208 /* wrap_malloc.cpp */ = {isa = PBXFileReference; lastKnownFileType = sourcecode.cpp.cpp; path = wrap_malloc.cpp; sourceTree = "<group>"; };
		BFC6D0F72C9ED80C0056A3C3 /* crashOrWarn.hpp */ = {isa = PBXFileReference; lastKnownFileType = sourcecode.cpp.h; path = crashOrWarn.hpp; sourceTree = "<group>"; };
		BFC817142BEFB36E00332937 /* TLSTracker.cpp */ = {isa = PBXFileReference; lastKnownFileType = sourcecode.cpp.cpp; path = TLSTracker.cpp; sourceTree = "<group>"; };
		BFC817152BEFB36E00332937 /* TLSTracker.hpp */ = {isa = PBXFileReference; lastKnownFileType = sourcecode.cpp.h; path = TLSTracker.hpp; sourceTree = "<group>"; };
		BFC817182BEFB3C200332937 /* ATracker.hpp */ = {isa = PBXFileReference; lastKnownFileType = sourcecode.cpp.h; path = ATracker.hpp; sourceTree = "<group>"; };
		BFCF0B252BDD54A900EE259C /* misc.cpp */ = {isa = PBXFileReference; lastKnownFileType = sourcecode.cpp.cpp; path = misc.cpp; sourceTree = "<group>"; };
		BFD983A62B8A4729003B6CC1 /* timing.cpp */ = {isa = PBXFileReference; lastKnownFileType = sourcecode.cpp.cpp; path = timing.cpp; sourceTree = "<group>"; };
		BFD983A72B8A4729003B6CC1 /* timing.hpp */ = {isa = PBXFileReference; lastKnownFileType = sourcecode.cpp.h; path = timing.hpp; sourceTree = "<group>"; };
		F12CA5DC2CB40E6A00C93A2C /* libobjc.A.tbd */ = {isa = PBXFileReference; lastKnownFileType = "sourcecode.text-based-dylib-definition"; name = libobjc.A.tbd; path = usr/lib/libobjc.A.tbd; sourceTree = SDKROOT; };
		F16901512C403EF200EED0AE /* utils.hpp */ = {isa = PBXFileReference; lastKnownFileType = sourcecode.cpp.h; path = utils.hpp; sourceTree = "<group>"; };
		F19C6EA62C51436A00E7E4FA /* PoolAllocator.hpp */ = {isa = PBXFileReference; lastKnownFileType = sourcecode.cpp.h; path = PoolAllocator.hpp; sourceTree = "<group>"; };
		F19C6EA72C51496C00E7E4FA /* ObjectPool.cpp */ = {isa = PBXFileReference; lastKnownFileType = sourcecode.cpp.cpp; path = ObjectPool.cpp; sourceTree = "<group>"; };
		F19C6EA82C51496C00E7E4FA /* ObjectPool.hpp */ = {isa = PBXFileReference; lastKnownFileType = sourcecode.cpp.h; path = ObjectPool.hpp; sourceTree = "<group>"; };
		F1DB86FA2C5E927A00D6B4F4 /* RealAllocator.hpp */ = {isa = PBXFileReference; lastKnownFileType = sourcecode.cpp.h; path = RealAllocator.hpp; sourceTree = "<group>"; };
/* End PBXFileReference section */

/* Begin PBXFrameworksBuildPhase section */
		BF0F131A29194652008F0FCD /* Frameworks */ = {
			isa = PBXFrameworksBuildPhase;
			buildActionMask = 2147483647;
			files = (
				F12CA5DD2CB40E6A00C93A2C /* libobjc.A.tbd in Frameworks */,
				BF378FB52919496000A4DAA9 /* libcallstack.a in Frameworks */,
			);
			runOnlyForDeploymentPostprocessing = 0;
		};
/* End PBXFrameworksBuildPhase section */

/* Begin PBXGroup section */
		BF3204F22AC5C625004EC77E /* callstacks */ = {
			isa = PBXGroup;
			children = (
				BF3204EC2AC5C614004EC77E /* callstackHelper.cpp */,
				BF3204ED2AC5C614004EC77E /* callstackHelper.hpp */,
			);
			path = callstacks;
			sourceTree = "<group>";
		};
		BF378FB32919496000A4DAA9 /* Frameworks */ = {
			isa = PBXGroup;
			children = (
				F12CA5DC2CB40E6A00C93A2C /* libobjc.A.tbd */,
				BF378FB42919496000A4DAA9 /* libcallstack.a */,
			);
			name = Frameworks;
			sourceTree = "<group>";
		};
		BF41CC5D2A813B4500EAA3A1 /* statistics */ = {
			isa = PBXGroup;
			children = (
				BF23A2DC289ECE6A00B17349 /* lsan_stats.cpp */,
				BF23A2E0289ED24200B17349 /* Stats.cpp */,
				BF23A2E1289ED24200B17349 /* Stats.hpp */,
			);
			path = statistics;
			sourceTree = "<group>";
		};
		BF4368F22AACEFFE00252E2A /* crashWarner */ = {
			isa = PBXGroup;
			children = (
				BF4368F32AACF04700252E2A /* crashWarner.cpp */,
				BF4368F62AACF06F00252E2A /* crash.hpp */,
				BF4368F72AACF07700252E2A /* warn.hpp */,
				BF2C5CB02AEAB63600DE2224 /* exceptionHandler.cpp */,
				BF2C5CB12AEAB63600DE2224 /* exceptionHandler.hpp */,
				BFC6D0F72C9ED80C0056A3C3 /* crashOrWarn.hpp */,
			);
			path = crashWarner;
			sourceTree = "<group>";
		};
		BF643E5C28A40C970080DB21 /* include */ = {
			isa = PBXGroup;
			children = (
				BF23A2DD289ECE6A00B17349 /* lsan_stats.h */,
				BF621FDC28A291DE00414EE4 /* lsan_internals.h */,
				BF34157C2A8405AD00DEEF10 /* deprecation.h */,
			);
			path = include;
			sourceTree = "<group>";
		};
		BF97EB4D28831E5B00DAF1FE = {
			isa = PBXGroup;
			children = (
				BF4C28E828B66033001EB53E /* Makefile */,
				BF5F19FC28B3F00600DAEDE7 /* README.md */,
				BF5F19FB28B3EFFB00DAEDE7 /* LICENSE */,
				BF04B4B328F86EEA00051090 /* .gitignore */,
				BF9DD3A428A6761400AEBC17 /* src */,
				BF643E5C28A40C970080DB21 /* include */,
				BF97EB5728831E5B00DAF1FE /* Products */,
				BF378FB32919496000A4DAA9 /* Frameworks */,
			);
			sourceTree = "<group>";
		};
		BF97EB5728831E5B00DAF1FE /* Products */ = {
			isa = PBXGroup;
			children = (
				BF0F131C29194652008F0FCD /* liblsan.dylib */,
			);
			name = Products;
			sourceTree = "<group>";
		};
		BF9DD3A428A6761400AEBC17 /* src */ = {
			isa = PBXGroup;
			children = (
				F1B373972C67A0D700674C3C /* allocators */,
				BFAA94582B6C1E52007FC130 /* signals */,
				BFBCAD8A2ACF611A00C6B69F /* wrappers */,
				BF3204F22AC5C625004EC77E /* callstacks */,
				BF4368F22AACEFFE00252E2A /* crashWarner */,
				BF41CC5D2A813B4500EAA3A1 /* statistics */,
				BFAFADC528B4FDA40060076C /* formatter.hpp */,
				BF621FE028A2B61E00414EE4 /* bytePrinter.cpp */,
				BF621FE128A2B61E00414EE4 /* bytePrinter.hpp */,
				BF621FDB28A291DE00414EE4 /* lsan_internals.cpp */,
				BF72C3CA2885CB9E00C7AE5C /* LeakSani.cpp */,
				BF72C3C92885CB9E00C7AE5C /* LeakSani.hpp */,
				BFBF736328831FC200BC4208 /* MallocInfo.cpp */,
				BFBF736428831FC200BC4208 /* MallocInfo.hpp */,
				BF84625B2AD1B489003B05F5 /* lsanMisc.cpp */,
				BF84625C2AD1B489003B05F5 /* lsanMisc.hpp */,
				BFD983A62B8A4729003B6CC1 /* timing.cpp */,
				BFD983A72B8A4729003B6CC1 /* timing.hpp */,
				BF7592282BB1799500891A55 /* LeakType.hpp */,
				BFAE06F32BF64689006D3196 /* helperStructs.hpp */,
				BFC817142BEFB36E00332937 /* TLSTracker.cpp */,
				BFC817152BEFB36E00332937 /* TLSTracker.hpp */,
				BFC817182BEFB3C200332937 /* ATracker.hpp */,
				F16901512C403EF200EED0AE /* utils.hpp */,
			);
			path = src;
			sourceTree = "<group>";
		};
		BFAA94582B6C1E52007FC130 /* signals */ = {
			isa = PBXGroup;
			children = (
				BF49A5D72899599300BC1FFD /* signalHandlers.cpp */,
				BF49A5D82899599300BC1FFD /* signalHandlers.hpp */,
				BFAA94522B6C12FF007FC130 /* signals.cpp */,
				BFAA94532B6C12FF007FC130 /* signals.hpp */,
			);
			path = signals;
			sourceTree = "<group>";
		};
		BFBCAD8A2ACF611A00C6B69F /* wrappers */ = {
			isa = PBXGroup;
			children = (
				BFBF736728832C3300BC4208 /* wrap_malloc.cpp */,
				BF9623AC2AB36B86005FF2B7 /* interpose.hpp */,
				BFBCAD892ACF376600C6B69F /* realAlloc.hpp */,
				BFCF0B252BDD54A900EE259C /* misc.cpp */,
			);
			path = wrappers;
			sourceTree = "<group>";
		};
		F1B373972C67A0D700674C3C /* allocators */ = {
			isa = PBXGroup;
			children = (
				F19C6EA62C51436A00E7E4FA /* PoolAllocator.hpp */,
				F1DB86FA2C5E927A00D6B4F4 /* RealAllocator.hpp */,
				F19C6EA72C51496C00E7E4FA /* ObjectPool.cpp */,
				F19C6EA82C51496C00E7E4FA /* ObjectPool.hpp */,
			);
			path = allocators;
			sourceTree = "<group>";
		};
/* End PBXGroup section */

/* Begin PBXHeadersBuildPhase section */
		BF0F131829194652008F0FCD /* Headers */ = {
			isa = PBXHeadersBuildPhase;
			buildActionMask = 2147483647;
			files = (
				F16901522C403EF200EED0AE /* utils.hpp in Headers */,
				BFAA94572B6C12FF007FC130 /* signals.hpp in Headers */,
				BF378FA82919484A00A4DAA9 /* lsan_stats.h in Headers */,
				F133D0EE2C4049BB00A45493 /* deprecation.h in Headers */,
				BF378FAE2919484E00A4DAA9 /* lsan_internals.h in Headers */,
				BF2C5CB42AEAB76A00DE2224 /* exceptionHandler.hpp in Headers */,
				F19C6EAA2C51496C00E7E4FA /* ObjectPool.hpp in Headers */,
				BF0F1353291947C9008F0FCD /* bytePrinter.hpp in Headers */,
				BFC817172BEFB36E00332937 /* TLSTracker.hpp in Headers */,
				BFC6D0F82C9ED80C0056A3C3 /* crashOrWarn.hpp in Headers */,
				BF0F1350291947C0008F0FCD /* formatter.hpp in Headers */,
				BF8462602AD1B489003B05F5 /* lsanMisc.hpp in Headers */,
				BF3204F12AC5C614004EC77E /* callstackHelper.hpp in Headers */,
				BFD983AB2B8A4729003B6CC1 /* timing.hpp in Headers */,
				BF378F962919483900A4DAA9 /* LeakSani.hpp in Headers */,
				BF378F932919482E00A4DAA9 /* Stats.hpp in Headers */,
				BF378F992919483B00A4DAA9 /* MallocInfo.hpp in Headers */,
				BF378F9F2919484100A4DAA9 /* signalHandlers.hpp in Headers */,
			);
			runOnlyForDeploymentPostprocessing = 0;
		};
/* End PBXHeadersBuildPhase section */

/* Begin PBXLegacyTarget section */
		BFB062292C397C1E0032E9C4 /* LeakSanitizer_make */ = {
			isa = PBXLegacyTarget;
			buildArgumentsString = "-j $(ACTION)";
			buildConfigurationList = BFB0622C2C397C1E0032E9C4 /* Build configuration list for PBXLegacyTarget "LeakSanitizer_make" */;
			buildPhases = (
			);
			buildToolPath = /usr/bin/make;
			buildWorkingDirectory = "";
			dependencies = (
			);
			name = LeakSanitizer_make;
			passBuildSettingsInEnvironment = 1;
			productName = LeakSanitizer_make;
		};
/* End PBXLegacyTarget section */

/* Begin PBXNativeTarget section */
		BF0F131B29194652008F0FCD /* LeakSanitizer */ = {
			isa = PBXNativeTarget;
			buildConfigurationList = BF0F132629194652008F0FCD /* Build configuration list for PBXNativeTarget "LeakSanitizer" */;
			buildPhases = (
				BF0F131829194652008F0FCD /* Headers */,
				BF0F131929194652008F0FCD /* Sources */,
				BF0F131A29194652008F0FCD /* Frameworks */,
			);
			buildRules = (
			);
			dependencies = (
			);
			name = LeakSanitizer;
			productName = lsan;
			productReference = BF0F131C29194652008F0FCD /* liblsan.dylib */;
			productType = "com.apple.product-type.library.dynamic";
		};
/* End PBXNativeTarget section */

/* Begin PBXProject section */
		BF97EB4E28831E5B00DAF1FE /* Project object */ = {
			isa = PBXProject;
			attributes = {
				BuildIndependentTargetsInParallel = YES;
				LastUpgradeCheck = 1600;
				ORGANIZATIONNAME = mhahnFr;
				TargetAttributes = {
					BF0F131B29194652008F0FCD = {
						CreatedOnToolsVersion = 12.3;
					};
					BFB062292C397C1E0032E9C4 = {
						CreatedOnToolsVersion = 15.2;
					};
				};
			};
			buildConfigurationList = BF97EB5128831E5B00DAF1FE /* Build configuration list for PBXProject "LeakSanitizer" */;
			compatibilityVersion = "Xcode 9.3";
			developmentRegion = en;
			hasScannedForEncodings = 0;
			knownRegions = (
				en,
				Base,
			);
			mainGroup = BF97EB4D28831E5B00DAF1FE;
			productRefGroup = BF97EB5728831E5B00DAF1FE /* Products */;
			projectDirPath = "";
			projectRoot = "";
			targets = (
				BF0F131B29194652008F0FCD /* LeakSanitizer */,
				BFB062292C397C1E0032E9C4 /* LeakSanitizer_make */,
			);
		};
/* End PBXProject section */

/* Begin PBXSourcesBuildPhase section */
		BF0F131929194652008F0FCD /* Sources */ = {
			isa = PBXSourcesBuildPhase;
			buildActionMask = 2147483647;
			files = (
				F19C6EA92C51496C00E7E4FA /* ObjectPool.cpp in Sources */,
				BF2C5CB52AEAB76F00DE2224 /* exceptionHandler.cpp in Sources */,
				BF0F133229194786008F0FCD /* bytePrinter.cpp in Sources */,
				BF0F13382919478E008F0FCD /* lsan_internals.cpp in Sources */,
				BF0F13352919478B008F0FCD /* lsan_stats.cpp in Sources */,
				BF84625E2AD1B489003B05F5 /* lsanMisc.cpp in Sources */,
				BFCF0B272BDD54A900EE259C /* misc.cpp in Sources */,
				BFAA94552B6C12FF007FC130 /* signals.cpp in Sources */,
				BF0F133B29194791008F0FCD /* LeakSani.cpp in Sources */,
				BF0F133E29194794008F0FCD /* Stats.cpp in Sources */,
				BF0F134129194797008F0FCD /* MallocInfo.cpp in Sources */,
				BF0F1347291947A2008F0FCD /* wrap_malloc.cpp in Sources */,
				BF4368F52AACF04700252E2A /* crashWarner.cpp in Sources */,
				BF3204EF2AC5C614004EC77E /* callstackHelper.cpp in Sources */,
				BFD983A92B8A4729003B6CC1 /* timing.cpp in Sources */,
				BFC817162BEFB36E00332937 /* TLSTracker.cpp in Sources */,
				BF0F134D291947A8008F0FCD /* signalHandlers.cpp in Sources */,
			);
			runOnlyForDeploymentPostprocessing = 0;
		};
/* End PBXSourcesBuildPhase section */

/* Begin XCBuildConfiguration section */
		BF0F132429194652008F0FCD /* Debug */ = {
			isa = XCBuildConfiguration;
			buildSettings = {
				CLANG_CXX_LANGUAGE_STANDARD = "c++17";
				CLANG_WARN_QUOTED_INCLUDE_IN_FRAMEWORK_HEADER = YES;
				CODE_SIGN_STYLE = Automatic;
				DEAD_CODE_STRIPPING = YES;
				DYLIB_COMPATIBILITY_VERSION = 1;
				DYLIB_CURRENT_VERSION = 1;
				EXECUTABLE_PREFIX = lib;
				GCC_ENABLE_CPP_EXCEPTIONS = YES;
				GCC_ENABLE_CPP_RTTI = YES;
				GCC_SYMBOLS_PRIVATE_EXTERN = YES;
				HEADER_SEARCH_PATHS = (
					CallstackLibrary/include,
					include,
				);
				LIBRARY_SEARCH_PATHS = (
					"$(inherited)",
					"$(PROJECT_DIR)/CallstackLibrary",
				);
				MACH_O_TYPE = mh_dylib;
<<<<<<< HEAD
				OTHER_CFLAGS = "-DLSAN_HANDLE_OBJC";
=======
				MACOSX_DEPLOYMENT_TARGET = 10.15;
>>>>>>> 34e54c2a
				PRODUCT_MODULE_NAME = "$(PRODUCT_NAME:c99extidentifier)";
				PRODUCT_NAME = lsan;
				SKIP_INSTALL = YES;
			};
			name = Debug;
		};
		BF0F132529194652008F0FCD /* Release */ = {
			isa = XCBuildConfiguration;
			buildSettings = {
				CLANG_CXX_LANGUAGE_STANDARD = "c++17";
				CLANG_WARN_QUOTED_INCLUDE_IN_FRAMEWORK_HEADER = YES;
				CODE_SIGN_STYLE = Automatic;
				DEAD_CODE_STRIPPING = YES;
				DYLIB_COMPATIBILITY_VERSION = 1;
				DYLIB_CURRENT_VERSION = 1;
				EXECUTABLE_PREFIX = lib;
				GCC_ENABLE_CPP_EXCEPTIONS = YES;
				GCC_ENABLE_CPP_RTTI = YES;
				GCC_OPTIMIZATION_LEVEL = fast;
				GCC_SYMBOLS_PRIVATE_EXTERN = YES;
				HEADER_SEARCH_PATHS = (
					CallstackLibrary/include,
					include,
				);
				LIBRARY_SEARCH_PATHS = (
					"$(inherited)",
					"$(PROJECT_DIR)/CallstackLibrary",
				);
				MACH_O_TYPE = mh_dylib;
<<<<<<< HEAD
				OTHER_CFLAGS = "-DLSAN_HANDLE_OBJC";
=======
				MACOSX_DEPLOYMENT_TARGET = 10.15;
>>>>>>> 34e54c2a
				PRODUCT_MODULE_NAME = "$(PRODUCT_NAME:c99extidentifier)";
				PRODUCT_NAME = lsan;
				SKIP_INSTALL = YES;
			};
			name = Release;
		};
		BF97EB5828831E5B00DAF1FE /* Debug */ = {
			isa = XCBuildConfiguration;
			buildSettings = {
				ALWAYS_SEARCH_USER_PATHS = NO;
				CLANG_ANALYZER_NONNULL = YES;
				CLANG_ANALYZER_NUMBER_OBJECT_CONVERSION = YES_AGGRESSIVE;
				CLANG_CXX_LANGUAGE_STANDARD = "c++17";
				CLANG_CXX_LIBRARY = "libc++";
				CLANG_ENABLE_MODULES = YES;
				CLANG_ENABLE_OBJC_ARC = YES;
				CLANG_ENABLE_OBJC_WEAK = YES;
				CLANG_WARN_BLOCK_CAPTURE_AUTORELEASING = YES;
				CLANG_WARN_BOOL_CONVERSION = YES;
				CLANG_WARN_COMMA = YES;
				CLANG_WARN_CONSTANT_CONVERSION = YES;
				CLANG_WARN_DEPRECATED_OBJC_IMPLEMENTATIONS = YES;
				CLANG_WARN_DIRECT_OBJC_ISA_USAGE = YES_ERROR;
				CLANG_WARN_DOCUMENTATION_COMMENTS = YES;
				CLANG_WARN_EMPTY_BODY = YES;
				CLANG_WARN_ENUM_CONVERSION = YES;
				CLANG_WARN_INFINITE_RECURSION = YES;
				CLANG_WARN_INT_CONVERSION = YES;
				CLANG_WARN_NON_LITERAL_NULL_CONVERSION = YES;
				CLANG_WARN_OBJC_IMPLICIT_RETAIN_SELF = YES;
				CLANG_WARN_OBJC_LITERAL_CONVERSION = YES;
				CLANG_WARN_OBJC_ROOT_CLASS = YES_ERROR;
				CLANG_WARN_QUOTED_INCLUDE_IN_FRAMEWORK_HEADER = YES;
				CLANG_WARN_RANGE_LOOP_ANALYSIS = YES;
				CLANG_WARN_STRICT_PROTOTYPES = YES;
				CLANG_WARN_SUSPICIOUS_MOVE = YES;
				CLANG_WARN_UNGUARDED_AVAILABILITY = YES_AGGRESSIVE;
				CLANG_WARN_UNREACHABLE_CODE = YES;
				CLANG_WARN__DUPLICATE_METHOD_MATCH = YES;
				CODE_SIGN_IDENTITY = "-";
				COPY_PHASE_STRIP = NO;
				DEAD_CODE_STRIPPING = YES;
				DEBUG_INFORMATION_FORMAT = dwarf;
				ENABLE_STRICT_OBJC_MSGSEND = YES;
				ENABLE_TESTABILITY = YES;
				ENABLE_USER_SCRIPT_SANDBOXING = YES;
				GCC_C_LANGUAGE_STANDARD = gnu11;
				GCC_DYNAMIC_NO_PIC = NO;
				GCC_NO_COMMON_BLOCKS = YES;
				GCC_OPTIMIZATION_LEVEL = 0;
				GCC_PREPROCESSOR_DEFINITIONS = (
					"DEBUG=1",
					"$(inherited)",
				);
				GCC_WARN_64_TO_32_BIT_CONVERSION = YES;
				GCC_WARN_ABOUT_RETURN_TYPE = YES_ERROR;
				GCC_WARN_UNDECLARED_SELECTOR = YES;
				GCC_WARN_UNINITIALIZED_AUTOS = YES_AGGRESSIVE;
				GCC_WARN_UNUSED_FUNCTION = YES;
				GCC_WARN_UNUSED_VARIABLE = YES;
				MACOSX_DEPLOYMENT_TARGET = 10.15;
				MTL_ENABLE_DEBUG_INFO = INCLUDE_SOURCE;
				MTL_FAST_MATH = YES;
				ONLY_ACTIVE_ARCH = YES;
				OTHER_CFLAGS = "-DLSAN_HANDLE_OBJC";
				SDKROOT = macosx;
			};
			name = Debug;
		};
		BF97EB5928831E5B00DAF1FE /* Release */ = {
			isa = XCBuildConfiguration;
			buildSettings = {
				ALWAYS_SEARCH_USER_PATHS = NO;
				CLANG_ANALYZER_NONNULL = YES;
				CLANG_ANALYZER_NUMBER_OBJECT_CONVERSION = YES_AGGRESSIVE;
				CLANG_CXX_LANGUAGE_STANDARD = "c++17";
				CLANG_CXX_LIBRARY = "libc++";
				CLANG_ENABLE_MODULES = YES;
				CLANG_ENABLE_OBJC_ARC = YES;
				CLANG_ENABLE_OBJC_WEAK = YES;
				CLANG_WARN_BLOCK_CAPTURE_AUTORELEASING = YES;
				CLANG_WARN_BOOL_CONVERSION = YES;
				CLANG_WARN_COMMA = YES;
				CLANG_WARN_CONSTANT_CONVERSION = YES;
				CLANG_WARN_DEPRECATED_OBJC_IMPLEMENTATIONS = YES;
				CLANG_WARN_DIRECT_OBJC_ISA_USAGE = YES_ERROR;
				CLANG_WARN_DOCUMENTATION_COMMENTS = YES;
				CLANG_WARN_EMPTY_BODY = YES;
				CLANG_WARN_ENUM_CONVERSION = YES;
				CLANG_WARN_INFINITE_RECURSION = YES;
				CLANG_WARN_INT_CONVERSION = YES;
				CLANG_WARN_NON_LITERAL_NULL_CONVERSION = YES;
				CLANG_WARN_OBJC_IMPLICIT_RETAIN_SELF = YES;
				CLANG_WARN_OBJC_LITERAL_CONVERSION = YES;
				CLANG_WARN_OBJC_ROOT_CLASS = YES_ERROR;
				CLANG_WARN_QUOTED_INCLUDE_IN_FRAMEWORK_HEADER = YES;
				CLANG_WARN_RANGE_LOOP_ANALYSIS = YES;
				CLANG_WARN_STRICT_PROTOTYPES = YES;
				CLANG_WARN_SUSPICIOUS_MOVE = YES;
				CLANG_WARN_UNGUARDED_AVAILABILITY = YES_AGGRESSIVE;
				CLANG_WARN_UNREACHABLE_CODE = YES;
				CLANG_WARN__DUPLICATE_METHOD_MATCH = YES;
				CODE_SIGN_IDENTITY = "-";
				COPY_PHASE_STRIP = NO;
				DEAD_CODE_STRIPPING = YES;
				DEBUG_INFORMATION_FORMAT = "dwarf-with-dsym";
				ENABLE_NS_ASSERTIONS = NO;
				ENABLE_STRICT_OBJC_MSGSEND = YES;
				ENABLE_USER_SCRIPT_SANDBOXING = YES;
				GCC_C_LANGUAGE_STANDARD = gnu11;
				GCC_NO_COMMON_BLOCKS = YES;
				GCC_WARN_64_TO_32_BIT_CONVERSION = YES;
				GCC_WARN_ABOUT_RETURN_TYPE = YES_ERROR;
				GCC_WARN_UNDECLARED_SELECTOR = YES;
				GCC_WARN_UNINITIALIZED_AUTOS = YES_AGGRESSIVE;
				GCC_WARN_UNUSED_FUNCTION = YES;
				GCC_WARN_UNUSED_VARIABLE = YES;
				MACOSX_DEPLOYMENT_TARGET = 10.15;
				MTL_ENABLE_DEBUG_INFO = NO;
				MTL_FAST_MATH = YES;
				OTHER_CFLAGS = "-DLSAN_HANDLE_OBJC";
				SDKROOT = macosx;
			};
			name = Release;
		};
		BFB0622A2C397C1E0032E9C4 /* Debug */ = {
			isa = XCBuildConfiguration;
			buildSettings = {
				ASSETCATALOG_COMPILER_GENERATE_SWIFT_ASSET_SYMBOL_EXTENSIONS = YES;
				CLANG_CXX_LANGUAGE_STANDARD = "gnu++20";
				CODE_SIGN_STYLE = Automatic;
				DEBUGGING_SYMBOLS = YES;
				DEBUG_INFORMATION_FORMAT = dwarf;
				GCC_C_LANGUAGE_STANDARD = gnu17;
				GCC_GENERATE_DEBUGGING_SYMBOLS = YES;
				GCC_OPTIMIZATION_LEVEL = 0;
				LOCALIZATION_PREFERS_STRING_CATALOGS = YES;
				MACOSX_DEPLOYMENT_TARGET = 10.15;
				OTHER_CFLAGS = "";
				OTHER_LDFLAGS = "";
				PRODUCT_NAME = "$(TARGET_NAME)";
			};
			name = Debug;
		};
		BFB0622B2C397C1E0032E9C4 /* Release */ = {
			isa = XCBuildConfiguration;
			buildSettings = {
				ASSETCATALOG_COMPILER_GENERATE_SWIFT_ASSET_SYMBOL_EXTENSIONS = YES;
				CLANG_CXX_LANGUAGE_STANDARD = "gnu++20";
				CODE_SIGN_STYLE = Automatic;
				DEBUG_INFORMATION_FORMAT = "dwarf-with-dsym";
				GCC_C_LANGUAGE_STANDARD = gnu17;
				LOCALIZATION_PREFERS_STRING_CATALOGS = YES;
				MACOSX_DEPLOYMENT_TARGET = 10.15;
				OTHER_CFLAGS = "";
				OTHER_LDFLAGS = "";
				PRODUCT_NAME = "$(TARGET_NAME)";
			};
			name = Release;
		};
/* End XCBuildConfiguration section */

/* Begin XCConfigurationList section */
		BF0F132629194652008F0FCD /* Build configuration list for PBXNativeTarget "LeakSanitizer" */ = {
			isa = XCConfigurationList;
			buildConfigurations = (
				BF0F132429194652008F0FCD /* Debug */,
				BF0F132529194652008F0FCD /* Release */,
			);
			defaultConfigurationIsVisible = 0;
			defaultConfigurationName = Release;
		};
		BF97EB5128831E5B00DAF1FE /* Build configuration list for PBXProject "LeakSanitizer" */ = {
			isa = XCConfigurationList;
			buildConfigurations = (
				BF97EB5828831E5B00DAF1FE /* Debug */,
				BF97EB5928831E5B00DAF1FE /* Release */,
			);
			defaultConfigurationIsVisible = 0;
			defaultConfigurationName = Release;
		};
		BFB0622C2C397C1E0032E9C4 /* Build configuration list for PBXLegacyTarget "LeakSanitizer_make" */ = {
			isa = XCConfigurationList;
			buildConfigurations = (
				BFB0622A2C397C1E0032E9C4 /* Debug */,
				BFB0622B2C397C1E0032E9C4 /* Release */,
			);
			defaultConfigurationIsVisible = 0;
			defaultConfigurationName = Release;
		};
/* End XCConfigurationList section */
	};
	rootObject = BF97EB4E28831E5B00DAF1FE /* Project object */;
}<|MERGE_RESOLUTION|>--- conflicted
+++ resolved
@@ -402,11 +402,8 @@
 					"$(PROJECT_DIR)/CallstackLibrary",
 				);
 				MACH_O_TYPE = mh_dylib;
-<<<<<<< HEAD
 				OTHER_CFLAGS = "-DLSAN_HANDLE_OBJC";
-=======
 				MACOSX_DEPLOYMENT_TARGET = 10.15;
->>>>>>> 34e54c2a
 				PRODUCT_MODULE_NAME = "$(PRODUCT_NAME:c99extidentifier)";
 				PRODUCT_NAME = lsan;
 				SKIP_INSTALL = YES;
@@ -436,11 +433,8 @@
 					"$(PROJECT_DIR)/CallstackLibrary",
 				);
 				MACH_O_TYPE = mh_dylib;
-<<<<<<< HEAD
 				OTHER_CFLAGS = "-DLSAN_HANDLE_OBJC";
-=======
 				MACOSX_DEPLOYMENT_TARGET = 10.15;
->>>>>>> 34e54c2a
 				PRODUCT_MODULE_NAME = "$(PRODUCT_NAME:c99extidentifier)";
 				PRODUCT_NAME = lsan;
 				SKIP_INSTALL = YES;
