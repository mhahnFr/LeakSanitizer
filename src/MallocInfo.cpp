--- conflicted
+++ resolved
@@ -28,7 +28,6 @@
 #include "bytePrinter.hpp"
 
 namespace lsan {
-<<<<<<< HEAD
 static inline auto isConsideredGreater(const LeakType& lhs, const LeakType& rhs) -> bool {
     if (lhs == LeakType::unreachableIndirect && rhs == LeakType::unreachableDirect) {
         return true;
@@ -40,15 +39,11 @@
     return lhs > rhs;
 }
 
-auto operator<<(std::ostream & stream, const MallocInfo & self) -> std::ostream & {
-=======
 auto operator<<(std::ostream& stream, const MallocInfo& self) -> std::ostream& {
->>>>>>> 4c969ad9
     using formatter::Style;
     
     stream << formatter::get<Style::ITALIC>
            << formatter::format<Style::BOLD, Style::RED>("Leak") << " of size "
-<<<<<<< HEAD
            << formatter::clear<Style::ITALIC>
            << bytesToString(self.size) << formatter::get<Style::ITALIC> << ", " << self.leakType << ", ";
 
@@ -62,17 +57,8 @@
         }
     }
     if (count > 0) {
-        stream << count << " leaks (" << bytesToString(bytes) << ") indirect, ";
+        stream << count << " leaks (" << bytesToString(bytes) << ") indirect" << std::endl;
     }
-    if (self.createdInFile.has_value() && self.createdOnLine.has_value()) {
-        stream << "allocated at " << formatter::format<Style::UNDERLINED>(self.createdInFile.value() + ":" + std::to_string(self.createdOnLine.value()));
-    } else {
-        stream << "allocation stacktrace:";
-    }
-    stream << std::endl;
-=======
-           << formatter::clear<Style::ITALIC> << bytesToString(self.size) << std::endl;
->>>>>>> 4c969ad9
     self.printCreatedCallstack(stream);
     return stream;
 }
