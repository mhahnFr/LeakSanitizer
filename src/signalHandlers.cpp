/*
 * LeakSanitizer - Small library showing information about lost memory.
 *
 * Copyright (C) 2022 - 2024  mhahnFr
 *
 * This file is part of the LeakSanitizer. This library is free software:
 * you can redistribute it and/or modify it under the terms of the
 * GNU General Public License as published by the Free Software Foundation,
 * either version 3 of the License, or (at your option) any later version.
 *
 * This library is distributed in the hope that it will be useful,
 * but WITHOUT ANY WARRANTY; without even the implied warranty of
 * MERCHANTABILITY or FITNESS FOR A PARTICULAR PURPOSE.  See the
 * GNU General Public License for more details.
 *
 * You should have received a copy of the GNU General Public License along with
 * this library, see the file LICENSE.  If not, see <https://www.gnu.org/licenses/>.
 */

#include <iostream>

#include "signalHandlers.hpp"

#include "formatter.hpp"
#include "lsanMisc.hpp"
#include "MallocInfo.hpp"
#include "callstacks/callstackHelper.hpp"
#include "crashWarner/crash.hpp"

#include "../include/lsan_internals.h"
#include "../include/lsan_stats.h"

#if __cplusplus >= 202002L
 #include <format>
#else
 #include <sstream>
#endif

namespace lsan {
/**
 * Returns a string representation for the given signal code.
 *
 * @param signal the signal code
 * @return a string representation of the given signal
 */
constexpr static inline auto signalDescription(int signal) -> const char* {
    switch (signal) {
        case SIGHUP:    return "Terminal line hangup";
        case SIGINT:    return "Interrupt";
        case SIGQUIT:   return "Quit";
        case SIGILL:    return "Illegal instruction";
        case SIGTRAP:   return "Trapping instruction";
        case SIGABRT:   return "Abort";
        case SIGEMT:    return "Emulate instruction executed";
        case SIGFPE:    return "Floating-point exception";
        case SIGKILL:   return "Killed";
        case SIGBUS:    return "Bus error";
        case SIGSEGV:   return "Segmentation fault";
        case SIGSYS:    return "Non-existent system call";
        case SIGPIPE:   return "Broken pipe";
        case SIGALRM:   return "Timer expired";
        case SIGTERM:   return "Terminated";
        case SIGXCPU:   return "CPU time limit exceeded";
        case SIGXFSZ:   return "File size limit exceeded";
        case SIGVTALRM: return "Virtual time alarm";
        case SIGPROF:   return "Profiling timer alarm";
    }
    return "Unknown signal";
}

constexpr static inline auto signalString(int signal) -> const char* {
    switch (signal) {
        case SIGHUP:    return "SIGHUP";
        case SIGINT:    return "SIGINT";
        case SIGQUIT:   return "SIGQUIT";
        case SIGILL:    return "SIGILL";
        case SIGTRAP:   return "SIGTRAP";
        case SIGABRT:   return "SIGABRT";
        case SIGEMT:    return "SIGEMT";
        case SIGFPE:    return "SIGFPE";
        case SIGKILL:   return "SIGKILL";
        case SIGBUS:    return "SIGBUS";
        case SIGSEGV:   return "SIGSEGV";
        case SIGSYS:    return "SIGSYS";
        case SIGPIPE:   return "SIGPIPE";
        case SIGALRM:   return "SIGALRM";
        case SIGTERM:   return "SIGTERM";
        case SIGXCPU:   return "SIGXCPU";
        case SIGXFSZ:   return "SIGXFSZ";
        case SIGVTALRM: return "SIGVTALRM";
        case SIGPROF:   return "SIGPROF";
    }
    return "Unkown";
}

[[ noreturn ]] static inline void aborter(int) {
    abort();
}

[[ noreturn ]] void crashHandler(int signalCode) {
    using formatter::Style;
    
    signal(signalCode, aborter);
    crashForce(formatter::formatString<Style::BOLD, Style::RED>(signalDescription(signalCode)) + " (" + signalString(signalCode) + ")");
}

[[ noreturn ]] void crashHandlerWithAddress(int signalCode, siginfo_t * info, void *) {
    signal(signalCode, aborter);
    
#if __cplusplus >= 202002L
    std::string address = std::format("{:#x}", info->si_addr);
#else
    std::stringstream s;
    s << info->si_addr;
    std::string address = s.str();
#endif
    using formatter::Style;
<<<<<<< HEAD
    crashForce(formatter::formatString<Style::BOLD, Style::RED>(signalString(signalCode))
               + " on address " + formatter::formatString<Style::BOLD>(address));
=======
    crashForce(formatter::formatString<Style::BOLD, Style::RED>(signalDescription(signalCode)) + " (" + signalString(signalCode) + ")"
               + " on address " + formatter::formatString<Style::BOLD>(address), __builtin_return_address(0));
>>>>>>> 2d142296
}

void callstackSignal(int) {
    using formatter::Style;
    
    bool ignore = getIgnoreMalloc();
    setIgnoreMalloc(true);
    
    auto & out = getOutputStream();
    out << formatter::format<Style::ITALIC>("The current callstack:") << std::endl;
    
    callstackHelper::format(lcs::callstack(), out);
    out << std::endl;
    if (!ignore) {
        setIgnoreMalloc(false);
    }
}

void statsSignal(int) {
    __lsan_printStats();
}
}<|MERGE_RESOLUTION|>--- conflicted
+++ resolved
@@ -115,13 +115,8 @@
     std::string address = s.str();
 #endif
     using formatter::Style;
-<<<<<<< HEAD
-    crashForce(formatter::formatString<Style::BOLD, Style::RED>(signalString(signalCode))
+    crashForce(formatter::formatString<Style::BOLD, Style::RED>(signalDescription(signalCode)) + " (" + signalString(signalCode) + ")"
                + " on address " + formatter::formatString<Style::BOLD>(address));
-=======
-    crashForce(formatter::formatString<Style::BOLD, Style::RED>(signalDescription(signalCode)) + " (" + signalString(signalCode) + ")"
-               + " on address " + formatter::formatString<Style::BOLD>(address), __builtin_return_address(0));
->>>>>>> 2d142296
 }
 
 void callstackSignal(int) {
