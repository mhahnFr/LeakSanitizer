/*
 * LeakSanitizer - Small library showing information about lost memory.
 *
 * Copyright (C) 2022 - 2024  mhahnFr
 *
 * This file is part of the LeakSanitizer.
 *
 * The LeakSanitizer is free software: you can redistribute it and/or modify
 * it under the terms of the GNU General Public License as published by
 * the Free Software Foundation, either version 3 of the License, or
 * (at your option) any later version.
 *
 * The LeakSanitizer is distributed in the hope that it will be useful,
 * but WITHOUT ANY WARRANTY; without even the implied warranty of
 * MERCHANTABILITY or FITNESS FOR A PARTICULAR PURPOSE.  See the
 * GNU General Public License for more details.
 *
 * You should have received a copy of the GNU General Public License along with the
 * LeakSanitizer, see the file LICENSE.  If not, see <https://www.gnu.org/licenses/>.
 */

#include <dlfcn.h>

#include <algorithm>

#include <lsan_internals.h>
#include <lsan_stats.h>

#include <callstack_internals.h>

#include "LeakSani.hpp"

#include "bytePrinter.hpp"
#include "formatter.hpp"
#include "lsanMisc.hpp"
#include "TLSTracker.hpp"
#include "callstacks/callstackHelper.hpp"
#include "signals/signals.hpp"
#include "signals/signalHandlers.hpp"

namespace lsan {
/**
 * Returns an optional containing the runtime name of this library.
 *
 * @return the runtime name of this library if available
 */
static inline auto lsanName() -> std::optional<const std::string> {
    Dl_info info;
    if (!dladdr(reinterpret_cast<const void *>(&lsanName), &info)) {
        return std::nullopt;
    }
    
    return info.dli_fname;
}

auto LSan::generateRegex(const char * regex) -> std::optional<std::regex> {
    if (regex == nullptr || *regex == '\0') {
        return std::nullopt;
    }
    
    try {
        return std::regex(regex);
    } catch (std::regex_error & e) {
        userRegexError = e.what();
        return std::nullopt;
    }
}

static inline void destroySaniKey(void* value) {
    auto& globalInstance = getInstance();
    if (value != std::addressof(globalInstance)) {
        pthread_setspecific(globalInstance.saniKey, std::addressof(globalInstance));
        {
            std::lock_guard lock(globalInstance.mutex);
            auto ignore = globalInstance.ignoreMalloc;
            globalInstance.ignoreMalloc = true;
            delete reinterpret_cast<TLSTracker*>(value);
            globalInstance.ignoreMalloc = ignore;
        }
    }
}

static inline auto createSaniKey() -> pthread_key_t {
    pthread_key_t key;
    if (pthread_key_create(&key, destroySaniKey) != 0) {
        throw std::runtime_error("Could not create TLS key!");
    }
    return key;
}

LSan::LSan(): libName(lsanName().value()), saniKey(createSaniKey()) {
    atexit(exitHook);
    
    signals::registerFunction(signals::handlers::stats, SIGUSR1);
    
    signals::registerFunction(signals::asHandler(signals::handlers::callstack), SIGUSR2, false);
    
    signals::registerFunction(signals::asHandler(signals::handlers::crashWithTrace), SIGSEGV);
    signals::registerFunction(signals::asHandler(signals::handlers::crashWithTrace), SIGABRT);
    signals::registerFunction(signals::asHandler(signals::handlers::crashWithTrace), SIGTERM);
    signals::registerFunction(signals::asHandler(signals::handlers::crashWithTrace), SIGALRM);
    signals::registerFunction(signals::asHandler(signals::handlers::crashWithTrace), SIGPIPE);
    signals::registerFunction(signals::asHandler(signals::handlers::crashWithTrace), SIGFPE);
    signals::registerFunction(signals::asHandler(signals::handlers::crashWithTrace), SIGILL);
    signals::registerFunction(signals::asHandler(signals::handlers::crashWithTrace), SIGQUIT);
    signals::registerFunction(signals::asHandler(signals::handlers::crashWithTrace), SIGHUP);
    signals::registerFunction(signals::asHandler(signals::handlers::crashWithTrace), SIGBUS);
    signals::registerFunction(signals::asHandler(signals::handlers::crashWithTrace), SIGXFSZ);
    signals::registerFunction(signals::asHandler(signals::handlers::crashWithTrace), SIGXCPU);
    signals::registerFunction(signals::asHandler(signals::handlers::crashWithTrace), SIGSYS);
    signals::registerFunction(signals::asHandler(signals::handlers::crashWithTrace), SIGVTALRM);
    signals::registerFunction(signals::asHandler(signals::handlers::crashWithTrace), SIGPROF);
    signals::registerFunction(signals::asHandler(signals::handlers::crashWithTrace), SIGTRAP);

#if defined(__APPLE__) || defined(SIGEMT)
    signals::registerFunction(signals::asHandler(signals::handlers::crashWithTrace), SIGEMT);
#endif
}

void LSan::finish() {
    finished = true;
    {
        std::lock_guard lock { mutex };
        ignoreMalloc = true;
    }

    std::lock_guard lock { tlsTrackerMutex };

    for (auto tracker : tlsTrackers) {
        tracker->finish();
    }
}

void LSan::registerTracker(ATracker* tracker) {
    std::lock_guard lock1 { mutex };
    std::lock_guard lock { tlsTrackerMutex };

    auto ignore = ignoreMalloc;
    ignoreMalloc = true;
    tlsTrackers.insert(tracker);
    ignoreMalloc = ignore;
}

void LSan::deregisterTracker(ATracker* tracker) {
    std::lock_guard lock1 { mutex };
    std::lock_guard lock { tlsTrackerMutex };

    auto ignore = ignoreMalloc;
    ignoreMalloc = true;
    tlsTrackers.erase(tracker);
    ignoreMalloc = ignore;
}

void LSan::absorbLeaks(std::map<const void *const, MallocInfo>&& leaks) {
    std::lock_guard lock { mutex };
    std::lock_guard lock1 { infoMutex };

    auto ignore = ignoreMalloc;
    ignoreMalloc = true;
    infos.merge(std::move(leaks));
    ignoreMalloc = ignore;
}

auto LSan::removeMalloc(ATracker* tracker, void* pointer) -> std::pair<const bool, std::optional<MallocInfo::CRef>> {
    const auto& result = maybeRemoveMalloc1(pointer);
    if (!result.first) {
        std::lock_guard lock { tlsTrackerMutex };
        for (auto element : tlsTrackers) {
            if (element == tracker) continue;

            if (element->maybeRemoveMalloc(pointer)) {
                return std::make_pair(true, std::nullopt);
            }
        }
    }
    return result;
}

auto LSan::removeMalloc(void* pointer) -> std::pair<const bool, std::optional<MallocInfo::CRef>> {
    return removeMalloc(nullptr, pointer);
}

auto LSan::maybeRemoveMalloc1(void* pointer) -> std::pair<const bool, std::optional<MallocInfo::CRef>> {
    std::lock_guard lock { infoMutex };

    const auto& it = infos.find(pointer);
    if (it == infos.end()) {
        return std::make_pair(false, std::nullopt);
<<<<<<< HEAD
    }
    if (it->second.deleted) {
        return std::make_pair(false, it->second);
=======
    } else if (it->second.deleted) {
        return std::make_pair(false, std::ref(it->second));
>>>>>>> 4c969ad9
    }
    if (__lsan_statsActive) {
        it->second.markDeleted();
        stats -= it->second;
    } else {
        infos.erase(it);
    }
    return std::make_pair(true, std::nullopt);
}

void LSan::changeMalloc(ATracker* tracker, MallocInfo&& info) {
    std::lock_guard lock { infoMutex };

    const auto& it = infos.find(info.pointer);
    if (it == infos.end()) {
        std::lock_guard tlsLock { tlsTrackerMutex };
        for (auto element : tlsTrackers) {
            if (element == tracker) continue;

            if (element->maybeChangeMalloc(info)) {
                return;
            }
        }
        return;
    }
    if (__lsan_statsActive) {
        stats.replaceMalloc(it->second.size, info.size);
    }
    infos.insert_or_assign(info.pointer, info);
}

void LSan::changeMalloc(MallocInfo&& info) {
    changeMalloc(nullptr, std::move(info));
}

auto LSan::getTotalAllocatedBytes() -> std::size_t {
    std::lock_guard lock(infoMutex);
    
    std::size_t ret = 0;
    for (const auto & [ptr, info] : infos) {
        ret += info.size;
    }
    return ret;
}

/**
 * Prints the callstack size exceeded hint onto the given output stream.
 *
 * @param stream the output stream to print to
 * @return the given output stream
 */
static inline auto printCallstackSizeExceeded(std::ostream & stream) -> std::ostream & {
    using formatter::Style;
    
    stream << "Hint:" << formatter::get<Style::GREYED>
           << formatter::format<Style::ITALIC>(" to see longer callstacks, increase the value of ")
           << formatter::clear<Style::GREYED> << "LSAN_CALLSTACK_SIZE" << formatter::get<Style::GREYED>
           << " (__lsan_callstackSize)" << formatter::format<Style::ITALIC>(" (currently ")
           << formatter::clear<Style::GREYED> << __lsan_callstackSize
           << formatter::format<Style::ITALIC, Style::GREYED>(").") << std::endl << std::endl;
    
    return stream;
}

auto LSan::maybeHintCallstackSize(std::ostream & out) const -> std::ostream & {
    if (callstackSizeExceeded) {
        out << printCallstackSizeExceeded;
    }
    return out;
}

/**
 * Prints a deprecation notice using the given information.
 *
 * @param out the output stream to print to
 * @param envName the name of the variable in the environment
 * @param apiName the name of the variable in the C API
 * @param message the deprecation message
 */
static inline void printDeprecation(      std::ostream & out,
                                    const std::string &  envName,
                                    const std::string &  apiName,
                                    const std::string &  message) {
    using formatter::Style;
    
    out << std::endl << formatter::format<Style::RED>(formatter::formatString<Style::BOLD>(envName) + " ("
                                                      + formatter::formatString<Style::ITALIC>(apiName) + ") " + message + "!")
        << std::endl;
}

/**
 * This function prints the deprecation warnings for deprecated variables
 * found in the environment.
 *
 * @param out the output stream to print to
 * @return the given output stream
 */
static inline auto maybeShowDeprecationWarnings(std::ostream & out) -> std::ostream & {
    using formatter::Style;
    
    if (has("LSAN_PRINT_STATS_ON_EXIT")) {
        printDeprecation(out,
                         "LSAN_PRINT_STATS_ON_EXIT",
                         "__lsan_printStatsOnExit",
                         "is no longer supported and " + formatter::formatString<Style::BOLD>("deprecated since version 1.7"));
    }
    if (has("LSAN_PRINT_LICENSE")) {
        printDeprecation(out,
                         "LSAN_PRINT_LICENSE",
                         "__lsan_printLicense",
                         "is no longer supported and " + formatter::formatString<Style::BOLD>("deprecated since version 1.8"));
    }
    if (has("LSAN_PRINT_WEBSITE")) {
        printDeprecation(out,
                         "LSAN_PRINT_WEBSITE",
                         "__lsan_printWebsite",
                         "is no longer supported and " + formatter::formatString<Style::BOLD>("deprecated since version 1.8"));
    }
    return out;
}

std::ostream & operator<<(std::ostream & stream, LSan & self) {
    using formatter::Style;
    
    std::lock_guard lock(self.infoMutex);

    callstack_autoClearCaches = false;
    std::size_t i     = 0,
                j     = 0,
                bytes = 0,
                count = 0,
                total = self.infos.size();
    for (auto & [ptr, info] : self.infos) {
        if (isATTY()) {
            char buffer[7] {};
            std::snprintf(buffer, 7, "%05.2f", static_cast<double>(j) / total * 100);
            stream << "\rCollecting the leaks: " << formatter::format<Style::BOLD>(buffer) << " %";
        }
        if (!info.deleted && callstackHelper::getCallstackType(info.createdCallstack) == callstackHelper::CallstackType::USER) {
            ++count;
            bytes += info.size;
            if (i < __lsan_leakCount) {
                if (isATTY()) {
                    stream << "\r                                    \r";
                }
                stream << info << std::endl;
                ++i;
            }
        }
        ++j;
    }
    if (isATTY()) {
        stream << "\r                                    \r";
    }
    if (self.callstackSizeExceeded) {
        stream << printCallstackSizeExceeded;
        self.callstackSizeExceeded = false;
    }
    if (i < count) {
        stream << std::endl << formatter::format<Style::UNDERLINED, Style::ITALIC>("And " + std::to_string(count - i) + " more...") << std::endl << std::endl
               << "Hint:" << formatter::format<Style::GREYED, Style::ITALIC>(" to see more, increase the value of ")
               << "LSAN_LEAK_COUNT" << formatter::get<Style::GREYED> << " (__lsan_leakCount)"
               << formatter::format<Style::ITALIC>(" (currently ") << formatter::clear<Style::GREYED>
               << __lsan_leakCount << formatter::format<Style::ITALIC, Style::GREYED>(").") << std::endl << std::endl;
    }
    
    if (count == 0) {
        stream << formatter::format<Style::ITALIC>(self.infos.empty() ? "No leaks possible." : "No leaks detected.") << std::endl;
    }
    if (__lsan_relativePaths && count > 0) {
        stream << std::endl << printWorkingDirectory;
    }
    stream << maybeShowDeprecationWarnings;
    if (self.userRegexError.has_value()) {
        stream << std::endl << formatter::get<Style::RED>
               << formatter::format<Style::BOLD>("LSAN_FIRST_PARTY_REGEX") << " ("
               << formatter::format<Style::ITALIC>("__lsan_firstPartyRegex") << ") "
               << formatter::format<Style::BOLD>("ignored: ")
               << formatter::format<Style::ITALIC, Style::BOLD>("\"" + self.userRegexError.value() + "\"")
               << formatter::clear<Style::RED> << std::endl;
    }
    
    if (count > 0) {
        stream << std::endl << formatter::format<Style::BOLD>("Summary: ");
        if (i == __lsan_leakCount && i < count) {
            stream << "showing " << formatter::format<Style::ITALIC>(std::to_string(i)) << " of ";
        }
        stream << formatter::format<Style::BOLD>(std::to_string(count)) << " leaks, "
               << formatter::format<Style::BOLD>(bytesToString(bytes)) << " lost.";
        stream << std::endl;
    }
    
    callstack_clearCaches();
    callstack_autoClearCaches = true;
    
#ifdef BENCHMARK
    stream << std::endl << timing::printTimings << std::endl;
#endif
    return stream;
}
}<|MERGE_RESOLUTION|>--- conflicted
+++ resolved
@@ -186,14 +186,9 @@
     const auto& it = infos.find(pointer);
     if (it == infos.end()) {
         return std::make_pair(false, std::nullopt);
-<<<<<<< HEAD
     }
     if (it->second.deleted) {
-        return std::make_pair(false, it->second);
-=======
-    } else if (it->second.deleted) {
         return std::make_pair(false, std::ref(it->second));
->>>>>>> 4c969ad9
     }
     if (__lsan_statsActive) {
         it->second.markDeleted();
