--- conflicted
+++ resolved
@@ -31,32 +31,8 @@
 #include "../include/lsan_internals.h"
 #include "../include/lsan_stats.h"
 
-<<<<<<< HEAD
-=======
 #include "../CallstackLibrary/include/callstack_internals.h"
 
-#ifdef __GLIBC__
-extern "C" void * __libc_malloc (size_t);
-extern "C" void * __libc_calloc (size_t, size_t);
-extern "C" void * __libc_realloc(void *, size_t);
-extern "C" void   __libc_free   (void *);
-
-void * (*LSan::malloc) (size_t)         = __libc_malloc;
-void * (*LSan::calloc) (size_t, size_t) = __libc_calloc;
-void * (*LSan::realloc)(void *, size_t) = __libc_realloc;
-void   (*LSan::free)   (void *)         = __libc_free;
-
-#else
-void * (*LSan::malloc) (size_t)         = reinterpret_cast<void * (*)(size_t)>        (dlsym(RTLD_NEXT, "malloc"));
-void * (*LSan::calloc) (size_t, size_t) = reinterpret_cast<void * (*)(size_t, size_t)>(dlsym(RTLD_NEXT, "calloc"));
-void * (*LSan::realloc)(void *, size_t) = reinterpret_cast<void * (*)(void *, size_t)>(dlsym(RTLD_NEXT, "realloc"));
-void   (*LSan::free)   (void *)         = reinterpret_cast<void   (*)(void *)>        (dlsym(RTLD_NEXT, "free"));
-
-#endif /* __GLIBC__ */
-
-void (*LSan::exit)(int) = _Exit;
-
->>>>>>> 960f5335
 LSan & LSan::getInstance() {
     static LSan * instance = new LSan();
     return *instance;
