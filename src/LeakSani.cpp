/*
 * LeakSanitizer - Small library showing information about lost memory.
 *
 * Copyright (C) 2022 - 2024  mhahnFr
 *
 * This file is part of the LeakSanitizer.
 *
 * The LeakSanitizer is free software: you can redistribute it and/or modify
 * it under the terms of the GNU General Public License as published by
 * the Free Software Foundation, either version 3 of the License, or
 * (at your option) any later version.
 *
 * The LeakSanitizer is distributed in the hope that it will be useful,
 * but WITHOUT ANY WARRANTY; without even the implied warranty of
 * MERCHANTABILITY or FITNESS FOR A PARTICULAR PURPOSE.  See the
 * GNU General Public License for more details.
 *
 * You should have received a copy of the GNU General Public License along with the
 * LeakSanitizer, see the file LICENSE.  If not, see <https://www.gnu.org/licenses/>.
 */

#include <algorithm>
#include <stack>

#include <lsan_internals.h>

#include <callstack_internals.h>

#include "LeakSani.hpp"

#include "bytePrinter.hpp"
#include "formatter.hpp"
#include "lsanMisc.hpp"
#include "TLSTracker.hpp"
#include "callstacks/callstackHelper.hpp"
#include "crashWarner/exceptionHandler.hpp"
#include "helpers/Region.hpp"
#include "signals/signals.hpp"
#include "signals/signalHandlers.hpp"

#ifdef __APPLE__
#include <mach-o/dyld.h>
#include <mach-o/dyld_images.h>

#include <objc/runtime.h>
#endif

namespace lsan {
std::atomic_bool LSan::finished = false;
std::atomic_bool LSan::preventDealloc = false;

<<<<<<< HEAD
auto LSan::generateRegex(const char * regex) -> std::optional<std::regex> {
    if (regex == nullptr || *regex == '\0') {
        return std::nullopt;
    }
    
    try {
        return std::regex(regex);
    } catch (std::regex_error & e) {
        userRegexError = e.what();
        return std::nullopt;
    }
}

constexpr static const auto alignment = sizeof(void*);

static constexpr inline auto align(uintptr_t ptr, bool up = true) -> uintptr_t {
    if (ptr % alignment != 0) {
        if (up) {
            ptr = ptr + alignment - ptr % alignment;
        } else {
            ptr = ptr - alignment + ptr % alignment;
        }
    }
    return ptr;
}

static inline auto align(const void* ptr, bool up = true) -> uintptr_t {
    return align(reinterpret_cast<uintptr_t>(ptr), up);
}

auto LSan::classifyRecord(MallocInfo& info, const LeakType& currentType) -> CountAndBytes {
    std::size_t count { 0 },
                bytes { 0 };
    auto stack = std::stack<std::reference_wrapper<MallocInfo>>();
    stack.push(info);
    while (!stack.empty()) {
        auto& elem = stack.top();
        stack.pop();
        if (elem.get().leakType > currentType && elem.get().pointer != info.pointer) {
            elem.get().leakType = currentType;
            ++count;
            bytes += elem.get().size;
        }
        
        const auto beginPtr = align(elem.get().pointer);
        const auto   endPtr = align(beginPtr + elem.get().size, false);

        for (uintptr_t it = beginPtr; it < endPtr; it += sizeof(uintptr_t)) {
            const auto& record = infos.find(*reinterpret_cast<void**>(it));
            if (record == infos.end()
                || record->second.deleted
                || record->second.pointer == info.pointer
                || record->second.pointer == elem.get().pointer) {
                continue;
            }
            info.viaMeRecords.insert(&record->second);
            if (record->second.leakType > currentType)
                stack.push(record->second);
        }
    }
    return std::make_pair(count, bytes);
}

static inline auto findStackBegin(pthread_t thread = pthread_self()) -> void* {
    void* toReturn;

    // TODO: Linux version
#ifdef __APPLE__
    toReturn = pthread_get_stackaddr_np(thread);
#endif

    return toReturn;
}

#ifdef __APPLE__
static inline void getGlobalRegionsAndTLVs(const mach_header* header, intptr_t vmaddrslide, std::vector<Region>& regions, std::set<const void*>& tlvs) {
    if (header->magic != MH_MAGIC_64) return;

    load_command* lc = reinterpret_cast<load_command*>(reinterpret_cast<uintptr_t>(header) + sizeof(mach_header_64));
    for (uint32_t j = 0; j < header->ncmds; ++j) {
        switch (lc->cmd) {
            case LC_SEGMENT_64: {
                auto seg = reinterpret_cast<segment_command_64*>(lc);
                if (strcmp(seg->segname, SEG_TEXT) == 0) {
                    if (vmaddrslide == 0) vmaddrslide = (uintptr_t)header - seg->vmaddr;
                }
                uintptr_t ptr = vmaddrslide + seg->vmaddr;
                auto end = ptr + seg->vmsize;
                // TODO: Filter out bss
                if (seg->initprot & 2 && seg->initprot & 1) // 2: Read 1: Write
                {
                    regions.push_back(Region(reinterpret_cast<void*>(ptr), reinterpret_cast<void*>(end)));

                    auto sect = reinterpret_cast<section_64*>(reinterpret_cast<uintptr_t>(seg) + sizeof(*seg));
                    for (uint32_t i = 0; i < seg->nsects; ++i) {
                        if (sect->flags == S_THREAD_LOCAL_VARIABLES) {
                            struct tlv_descriptor* desc = reinterpret_cast<tlv_descriptor*>(vmaddrslide + sect->addr);

                            uintptr_t de = reinterpret_cast<uintptr_t>(desc) + sect->size;
                            for (tlv_descriptor* d = desc; reinterpret_cast<uintptr_t>(d) < de; ++d) {
                                tlvs.insert(d->thunk(d));
                            }
                        }
                        sect = reinterpret_cast<section_64*>(reinterpret_cast<uintptr_t>(sect) + sizeof(section_64));
                    }
                }

                break;
            }
        }
        lc = reinterpret_cast<load_command*>(reinterpret_cast<uintptr_t>(lc) + lc->cmdsize);
    }
}
#endif

static inline auto getGlobalRegionsAndTLVs() -> std::pair<std::vector<Region>, std::set<const void*>> {
    auto regions = std::vector<Region>();
    auto locals  = std::set<const void*>();

#ifdef __APPLE__
    const uint32_t count = _dyld_image_count();
    for (uint32_t i = 0; i < count; ++i) {
        getGlobalRegionsAndTLVs(_dyld_get_image_header(i), _dyld_get_image_vmaddr_slide(i), regions, locals);
    }

    struct task_dyld_info dyldInfo;
    mach_msg_type_number_t infoCount = TASK_DYLD_INFO_COUNT;
    if (task_info(mach_task_self_, TASK_DYLD_INFO, (task_info_t) &dyldInfo, &infoCount) == KERN_SUCCESS) {
        struct dyld_all_image_infos* infos = (struct dyld_all_image_infos*) dyldInfo.all_image_info_addr;
        getGlobalRegionsAndTLVs(infos->dyldImageLoadAddress, 0, regions, locals);
    } else {
        // TODO: Handle the error
    }
#endif
    return std::make_pair(regions, locals);
}

void LSan::classifyStackLeaksShallow() {
    std::lock_guard lock(infoMutex);

    // TODO: Care about the stack direction
    // TODO: Care about the stacks of leaked threads

    const auto  here = align(__builtin_frame_address(0), false);
    const auto begin = align(findStackBegin());
    for (uintptr_t it = here; it < begin; it += sizeof(uintptr_t)) {
        const auto& record = infos.find(*reinterpret_cast<void**>(it));
        if (record != infos.end() && !record->second.deleted) {
            record->second.leakType = LeakType::reachableDirect;
        }
    }
}

=======
>>>>>>> 83a5f295
/**
 * If the given pointer is a TLSTracker, it is deleted and the thread-local
 * value is set to point to the global tracker instance.
 *
 * @param value the thread-local value
 */
static inline void destroySaniKey(void* value) {
    auto& globalInstance = getInstance();
    if (value != std::addressof(globalInstance)) {
        pthread_setspecific(globalInstance.saniKey, std::addressof(globalInstance));
        auto tracker = static_cast<TLSTracker*>(value);
        if (!globalInstance.preventDealloc) {
            std::lock_guard lock(globalInstance.mutex);
            auto ignore = globalInstance.ignoreMalloc;
            globalInstance.ignoreMalloc = true;
            delete tracker;
            globalInstance.ignoreMalloc = ignore;
        } else {
            tracker->needsDealloc = true;
        }
    }
}

auto LSan::classifyLeaks() -> LeakKindStats {
    // TODO: Search on the other thread stacks
    auto toReturn = LeakKindStats();

    auto& out = getOutputStream();
    const auto& clear = [](std::ostream& out) -> std::ostream& {
        if (isATTY()) {
            return out << "\r                                                        \r";
        }
        return out << std::endl;
    };
    out << "Searching globals and compile time thread locals...";
    const auto& [regions, locals] = getGlobalRegionsAndTLVs();
    out << clear << "Collecting the leaks...";
    for (auto it = infos.begin(); it != infos.end();) {
        const auto& local = locals.find(it->first);
        if (local != locals.end() || it->second.deleted || callstackHelper::getCallstackType(it->second.createdCallstack) != callstackHelper::CallstackType::USER) {
            // TODO: In the future only erase the deleted records
            it = infos.erase(it);
        } else {
            ++it;
        }
    }

    out << clear << "Reachability analysis: Stack, part I...";
    for (auto& [ptr, record] : infos) {
        if (record.leakType == LeakType::reachableDirect) {
            ++toReturn.stack;
            toReturn.bytesStack += record.size;
            const auto& [count, bytes] = classifyRecord(record, LeakType::reachableIndirect);
            toReturn.stackIndirect += count;
            toReturn.bytesStackIndirect += bytes;
            toReturn.recordsStack.insert(&record);
        }
    }

    out << clear << "Reachability analysis: Stack, part II...";
    // Search on our stack
    const auto  here = align(__builtin_frame_address(0), false);
    const auto begin = align(findStackBegin());
    const auto& [stackHereDirect, stackHereBytes, 
                 stackHereIndirect, stackHereBytesIndirect] = classifyLeaks(here, begin,
                                                                            LeakType::reachableDirect, LeakType::reachableIndirect,
                                                                            toReturn.recordsStack, true);
    toReturn.stack += stackHereDirect;
    toReturn.stackIndirect += stackHereIndirect;
    toReturn.bytesStack += stackHereBytes;
    toReturn.bytesStackIndirect += stackHereBytesIndirect;

    out << clear << "Reachability analysis: Globals...";
    // Search in global space
    for (const auto& region : regions) {
        const auto& [regionDirect, regionBytes,
                     regionIndirect, regionBytesIndirect] = classifyLeaks(align(region.begin), align(region.end, false),
                                                                          LeakType::globalDirect, LeakType::globalIndirect,
                                                                          toReturn.recordsGlobal, true);
        toReturn.global += regionDirect;
        toReturn.globalIndirect += regionIndirect;
        toReturn.bytesGlobal += regionBytes;
        toReturn.bytesGlobalIndirect += regionBytesIndirect;
    }
    
    out << clear << "Reachability analysis: Runtime thread-local variables...";
    // Search in the runtime thread locals
    for (const auto& key : keys) {
        const auto value = pthread_getspecific(key);
        if (value == nullptr) continue;

        const auto& it = infos.find(value);
        if (it == infos.end()) continue;

        it->second.leakType = LeakType::tlvDirect;
        const auto& [count, bytes] = classifyRecord(it->second, LeakType::tlvIndirect);
        toReturn.tlvIndirect += count;
        toReturn.bytesTlvIndirect += bytes;
        ++toReturn.tlv;
        toReturn.bytesTlv += it->second.size;
        toReturn.recordsTlv.insert(&it->second);
    }

#ifdef LSAN_HANDLE_OBJC
    const auto& classNumber = objc_getClassList(nullptr, 0);
    auto classes = new Class[classNumber];
    objc_getClassList(classes, classNumber);
    for (int i = 0; i < classNumber; ++i) {
        {
            const auto& [count, bytes, indirectCount, indirectBytes] = classifyClass(classes[i], toReturn.recordsGlobal);
            toReturn.global += count;
            toReturn.globalIndirect += indirectCount;
            toReturn.bytesGlobal += bytes;
            toReturn.bytesGlobalIndirect += indirectBytes;
        }
        auto meta = object_getClass((id) classes[i]);
        {
            const auto& [count, bytes, indirectCount, indirectBytes] = classifyClass(meta, toReturn.recordsGlobal);
            toReturn.global += count;
            toReturn.globalIndirect += indirectCount;
            toReturn.bytesGlobal += bytes;
            toReturn.bytesGlobalIndirect += indirectBytes;
        }
    }
#endif

    out << clear << "Reachability analysis: Lost memory...";
    // All leaks still unclassified are unreachable, search for reachability inside them
    for (auto& [pointer, record] : infos) {
        if (record.leakType != LeakType::unclassified || record.deleted) {
            continue;
        }
        record.leakType = LeakType::unreachableDirect;
        const auto& [count, bytes] = classifyRecord(record, LeakType::unreachableIndirect);
        toReturn.lostIndirect += count;
        toReturn.bytesLostIndirect += bytes;
        toReturn.recordsLost.insert(&record);
    }
    out << clear << "Enumerating lost memory leaks...";
    toReturn.lost = infos.size()
                    - toReturn.stack - toReturn.stackIndirect
                    - toReturn.global - toReturn.globalIndirect
                    - toReturn.lostIndirect
                    - toReturn.tlv - toReturn.tlvIndirect;
    for (const auto& record : toReturn.recordsLost) {
        if (record->leakType != LeakType::unreachableDirect) continue;

        toReturn.bytesLost += record->size;
    }
    out << clear << clear;

    out << "   Total: " << infos.size() << " (" << toReturn.getTotal() << ")"<< std::endl
        << "    Lost: " << toReturn.lost << " (" << toReturn.recordsLost.size() << ")" << std::endl
        << "Indirect: " << toReturn.lostIndirect << std::endl
        << "  Global: " << toReturn.global << " (" << toReturn.recordsGlobal.size() << ")" << std::endl
        << "Indirect: " << toReturn.globalIndirect << std::endl
        << "     TLV: " << toReturn.tlv << " (" << toReturn.recordsTlv.size() << ")" << std::endl
        << "Indirect: " << toReturn.tlvIndirect << std::endl
        << "   Stack: " << toReturn.stack << " (" << toReturn.recordsStack.size() << ")" << std::endl
        << "Indirect: " << toReturn.stackIndirect << std::endl;

    return toReturn;
}

/**
 * @brief Creates and returns a thread-local storage key with the function
 * `destroySaniKey` as destructor.
 *
 * Throws an exception if no key could be created.
 *
 * @return the thread-local storage key
 */
static inline auto createSaniKey() -> pthread_key_t {
    pthread_key_t key;
    if (pthread_key_create(&key, destroySaniKey) != 0) {
        throw std::runtime_error("Could not create TLS key!");
    }
    return key;
}

LSan::LSan(): saniKey(createSaniKey()) {
    atexit(exitHook);

    signals::registerFunction(signals::handlers::stats, SIGUSR1);
    
    signals::registerFunction(signals::asHandler(signals::handlers::callstack), SIGUSR2, false);
    
    signals::registerFunction(signals::asHandler(signals::handlers::crashWithTrace), SIGSEGV);
    signals::registerFunction(signals::asHandler(signals::handlers::crashWithTrace), SIGABRT);
    signals::registerFunction(signals::asHandler(signals::handlers::crashWithTrace), SIGTERM);
    signals::registerFunction(signals::asHandler(signals::handlers::crashWithTrace), SIGALRM);
    signals::registerFunction(signals::asHandler(signals::handlers::crashWithTrace), SIGPIPE);
    signals::registerFunction(signals::asHandler(signals::handlers::crashWithTrace), SIGFPE);
    signals::registerFunction(signals::asHandler(signals::handlers::crashWithTrace), SIGILL);
    signals::registerFunction(signals::asHandler(signals::handlers::crashWithTrace), SIGQUIT);
    signals::registerFunction(signals::asHandler(signals::handlers::crashWithTrace), SIGHUP);
    signals::registerFunction(signals::asHandler(signals::handlers::crashWithTrace), SIGBUS);
    signals::registerFunction(signals::asHandler(signals::handlers::crashWithTrace), SIGXFSZ);
    signals::registerFunction(signals::asHandler(signals::handlers::crashWithTrace), SIGXCPU);
    signals::registerFunction(signals::asHandler(signals::handlers::crashWithTrace), SIGSYS);
    signals::registerFunction(signals::asHandler(signals::handlers::crashWithTrace), SIGVTALRM);
    signals::registerFunction(signals::asHandler(signals::handlers::crashWithTrace), SIGPROF);
    signals::registerFunction(signals::asHandler(signals::handlers::crashWithTrace), SIGTRAP);

#if defined(__APPLE__) || defined(SIGEMT)
    signals::registerFunction(signals::asHandler(signals::handlers::crashWithTrace), SIGEMT);
#endif

    std::set_terminate(exceptionHandler);
}

LSan::~LSan() {
    for (auto tracker : tlsTrackers) {
        if (tracker->needsDealloc) {
            delete tracker;
        }
    }
    preventDealloc = false;
}

auto LSan::copyTrackerList() -> decltype(tlsTrackers) {
    std::lock_guard lock { tlsTrackerMutex };

    return tlsTrackers;
}

void LSan::finish() {
    preventDealloc = true;
    finished = true;
    {
        std::lock_guard lock { mutex };
        ignoreMalloc = true;
    }

    auto trackers = copyTrackerList();
    for (auto tracker : trackers) {
        tracker->finish();
    }
}

void LSan::registerTracker(ATracker* tracker) {
    std::lock_guard lock1 { mutex };
    std::lock_guard lock { tlsTrackerMutex };

    auto ignore = ignoreMalloc;
    ignoreMalloc = true;
    tlsTrackers.insert(tracker);
    ignoreMalloc = ignore;
}

void LSan::deregisterTracker(ATracker* tracker) {
    std::lock_guard lock1 { mutex };
    std::lock_guard lock { tlsTrackerMutex };

    auto ignore = ignoreMalloc;
    ignoreMalloc = true;
    tlsTrackers.erase(tracker);
    ignoreMalloc = ignore;
}

void LSan::absorbLeaks(PoolMap<const void *const, MallocInfo>&& leaks) {
    std::lock_guard lock { mutex };
    std::lock_guard lock1 { infoMutex };

    auto ignore = ignoreMalloc;
    ignoreMalloc = true;
    infos.get_allocator().merge(leaks.get_allocator());
    infos.merge(std::move(leaks));
    ignoreMalloc = ignore;
}

// FIXME: Though unlikely, the invalidly freed record ref can become invalid throughout this process
auto LSan::removeMalloc(ATracker* tracker, void* pointer) -> std::pair<bool, std::optional<MallocInfo::CRef>> {
    const auto& result = maybeRemoveMalloc(pointer);
    std::pair<bool, std::optional<MallocInfo::CRef>> tmp { false, std::nullopt };
    if (!result.first) {
        std::lock_guard lock { tlsTrackerMutex };
        for (auto element : tlsTrackers) {
            if (element == tracker) continue;

            const auto& result = element->maybeRemoveMalloc(pointer);
            if (result.first) {
                return result;
            }
            if (!tmp.second || (tmp.second && result.second && result.second->get().isMoreRecent(tmp.second->get()))) {
                tmp = std::move(result);
            }
        }
    }
    if (!result.first) {
        if (result.second && tmp.second) {
            return result.second->get().isMoreRecent(tmp.second->get()) ? result : tmp;
        }
        return result.second ? result : tmp;
    }
    return result;
}

auto LSan::removeMalloc(void* pointer) -> std::pair<bool, std::optional<MallocInfo::CRef>> {
    return removeMalloc(nullptr, pointer);
}

auto LSan::maybeRemoveMalloc(void* pointer) -> std::pair<bool, std::optional<MallocInfo::CRef>> {
    std::lock_guard lock { infoMutex };

    const auto& it = infos.find(pointer);
    if (it == infos.end()) {
        return std::make_pair(false, std::nullopt);
    }
    if (it->second.deleted) {
        return std::make_pair(false, std::ref(it->second));
    }
    if (behaviour.statsActive()) {
        stats -= it->second;
    }
    if (behaviour.statsActive()) {
        it->second.markDeleted();
    } else {
        infos.erase(it);
    }
    return std::make_pair(true, std::nullopt);
}

void LSan::changeMalloc(ATracker* tracker, MallocInfo&& info) {
    std::lock_guard lock { infoMutex };

    const auto& it = infos.find(info.pointer);
    if (it == infos.end()) {
        std::lock_guard tlsLock { tlsTrackerMutex };
        for (auto element : tlsTrackers) {
            if (element == tracker) continue;

            if (element->maybeChangeMalloc(info)) {
                return;
            }
        }
        return;
    }
    if (behaviour.statsActive()) {
        stats.replaceMalloc(it->second.size, info.size);
    }
    infos.insert_or_assign(info.pointer, info);
}

void LSan::changeMalloc(MallocInfo&& info) {
    changeMalloc(nullptr, std::move(info));
}

/**
 * Prints the callstack size exceeded hint onto the given output stream.
 *
 * @param stream the output stream to print to
 * @return the given output stream
 */
static inline auto printCallstackSizeExceeded(std::ostream & stream) -> std::ostream & {
    using formatter::Style;
    
    stream << "Hint:" << formatter::get<Style::GREYED>
           << formatter::format<Style::ITALIC>(" to see longer callstacks, increase the value of ")
           << formatter::clear<Style::GREYED> << "LSAN_CALLSTACK_SIZE" << formatter::get<Style::GREYED>
           << " (__lsan_callstackSize)" << formatter::format<Style::ITALIC>(" (currently ")
           << formatter::clear<Style::GREYED> << getBehaviour().callstackSize()
           << formatter::format<Style::ITALIC, Style::GREYED>(").") << std::endl << std::endl;
    
    return stream;
}

auto LSan::maybeHintCallstackSize(std::ostream & out) const -> std::ostream & {
    if (callstackSizeExceeded) {
        out << printCallstackSizeExceeded;
    }
    return out;
}

<<<<<<< HEAD
auto LSan::addTLSValue(const pthread_key_t& key, const void* value) -> bool {
    if (!hasTLSKey(key)) {
        return false;
    }

    std::lock_guard lock { tlsKeyValuesMutex };
    
    tlsKeyValues.insert_or_assign(std::make_pair(pthread_self(), key), value);

    return true;
}

void LSan::addTLSKey(const pthread_key_t& key) {
    std::lock_guard lock { tlsKeyMutex };

    keys.insert(key);
}

auto LSan::removeTLSKey(const pthread_key_t& key) -> bool {
    std::lock_guard lock { tlsKeyMutex };

    return keys.erase(key) != 0;
}

auto LSan::hasTLSKey(const pthread_key_t& key) -> bool {
    // TODO: Collect all TLS keys - also the compile time ones
    std::lock_guard lock { tlsKeyMutex };

    return keys.count(key) != 0;
=======
auto LSan::getSuppressions() -> const std::vector<suppression::Suppression>& {
    if (!suppressions) {
        suppressions = loadSuppressions();
    }
    return *suppressions;
>>>>>>> 83a5f295
}

/**
 * Prints a deprecation notice using the given information.
 *
 * @param out the output stream to print to
 * @param envName the name of the variable in the environment
 * @param apiName the name of the variable in the C API
 * @param message the deprecation message
 */
static inline void printDeprecation(      std::ostream & out,
                                    const std::string &  envName,
                                    const std::string &  apiName,
                                    const std::string &  message) {
    using formatter::Style;
    
    out << std::endl << formatter::format<Style::RED>(formatter::formatString<Style::BOLD>(envName) + " ("
                                                      + formatter::formatString<Style::ITALIC>(apiName) + ") " + message + "!")
        << std::endl;
}

/**
 * This function prints the deprecation warnings for deprecated variables
 * found in the environment.
 *
 * @param out the output stream to print to
 * @return the given output stream
 */
static inline auto maybeShowDeprecationWarnings(std::ostream & out) -> std::ostream & {
    using namespace formatter;

    if (has("LSAN_PRINT_STATS_ON_EXIT")) {
        printDeprecation(out, "LSAN_PRINT_STATS_ON_EXIT", "__lsan_printStatsOnExit",
                         "is no longer supported and " + formatString<Style::BOLD>("deprecated since version 1.7"));
    }
    if (has("LSAN_PRINT_LICENSE")) {
        printDeprecation(out, "LSAN_PRINT_LICENSE", "__lsan_printLicense",
                         "is no longer supported and " + formatString<Style::BOLD>("deprecated since version 1.8"));
    }
    if (has("LSAN_PRINT_WEBSITE")) {
        printDeprecation(out, "LSAN_PRINT_WEBSITE", "__lsan_printWebsite",
                         "is no longer supported and " + formatString<Style::BOLD>("deprecated since version 1.8"));
    }
    if (has("LSAN_FIRST_PARTY_THRESHOLD")) {
        printDeprecation(out, "LSAN_FIRST_PARTY_THRESHOLD", "__lsan_firstPartyThreshold",
                         "is no longer supported and " + formatString<Style::BOLD>("deprecated since version 1.11"));
    }
    if (has("LSAN_FIRST_PARTY_REGEX")) {
        printDeprecation(out, "LSAN_FIRST_PARTY_REGEX", "__lsan_firstPartyRegex",
                         "is no longer supported and " + formatString<Style::BOLD>("deprecated since version 1.11"));
    }
    return out;
}

template<typename T>
static inline constexpr auto isSuppressed(const T& suppressions, const MallocInfo& info) -> bool {
    for (const auto& suppression : suppressions) {
        if (suppression.size && *suppression.size != info.size) {
            continue;
        }
        if (callstackHelper::isSuppressed(suppression, info.createdCallstack)) {
            return true;
        }
    }
    return false;
}

auto operator<<(std::ostream& stream, LSan& self) -> std::ostream& {
    using namespace formatter;

    std::lock_guard lock(self.infoMutex);

    callstack_rawNames = self.behaviour.suppressionDevelopersMode();
    callstack_autoClearCaches = false;
<<<<<<< HEAD
    
    const auto& stats = self.classifyLeaks();

    // [x] classify the leaks
    // [x] create summary on the way
    // [x] print summary
    // [x] print lost memory - according to what types should be shown and with a note what kind of leak it is
    // [x] print summary again
    // [x] print hint for how to make the rest visible

    if (stats.getTotal() > 0) {
        // TODO: Optionally collaps identical callstacks
        // TODO: Further formatting
        // TODO: Maybe split between direct and indirect?
        stream << "Total: " << stats.getTotal() << " leaks (" << bytesToString(stats.getTotalBytes()) << ")" << std::endl
               << "       " << stats.getTotalLost() << " leaks (" << bytesToString(stats.getLostBytes()) << ") lost" << std::endl
               << "       " << stats.getTotalReachable() << " leaks (" << bytesToString(stats.getReachableBytes()) << ") reachable" << std::endl
               << std::endl;

        for (const auto& record : stats.recordsLost) {
            if (record->leakType != LeakType::unreachableDirect) continue;

            stream << *record << std::endl;
        }

        // TODO: Possibility to show indirects

        if ((false)) { // TODO: If should show reachables
            for (const auto& record : stats.recordsGlobal) {
                stream << *record << std::endl;
            }
            for (const auto& record : stats.recordsTlv) {
                stream << *record << std::endl;
=======
    std::size_t i     = 0,
                j     = 0,
                bytes = 0,
                count = 0,
                total = self.infos.size();
    const auto& suppressions = self.getSuppressions();
    for (auto & [ptr, info] : self.infos) {
        if (isATTY()) {
            char buffer[7] {};
            std::snprintf(buffer, 7, "%05.2f", static_cast<double>(j) / total * 100);
            stream << "\rCollecting the leaks: " << formatter::format<Style::BOLD>(buffer) << " %";
        }
        if (!info.deleted && !isSuppressed(suppressions, info)) {
            ++count;
            bytes += info.size;
            if (i < self.behaviour.leakCount()) {
                if (isATTY()) {
                    stream << "\r                                    \r";
                }
                stream << info << std::endl;
                ++i;
>>>>>>> 83a5f295
            }
            for (const auto& record : stats.recordsStack) {
                stream << *record << std::endl;
            }
        } else if (stats.getTotalReachable() > 0) {
            stream << "Set LSAN_SHOW_REACHABLES to true to display reachable memory leaks." << std::endl << std::endl;
        }
<<<<<<< HEAD

        if (self.callstackSizeExceeded) {
            stream << printCallstackSizeExceeded;
            self.callstackSizeExceeded = false;
        }
        if (__lsan_relativePaths) {
            stream << printWorkingDirectory;
        }
    } else {
        stream << format<Style::BOLD, Style::GREEN, Style::ITALIC>("No leaks detected.") << std::endl;
=======
        ++j;
    }
    if (isATTY()) {
        stream << "\r                                    \r";
    }
    if (self.callstackSizeExceeded) {
        stream << printCallstackSizeExceeded;
        self.callstackSizeExceeded = false;
    }
    if (i < count) {
        stream << std::endl << formatter::format<Style::UNDERLINED, Style::ITALIC>("And " + std::to_string(count - i) + " more...") << std::endl << std::endl
               << "Hint:" << formatter::format<Style::GREYED, Style::ITALIC>(" to see more, increase the value of ")
               << "LSAN_LEAK_COUNT" << formatter::get<Style::GREYED> << " (__lsan_leakCount)"
               << formatter::format<Style::ITALIC>(" (currently ") << formatter::clear<Style::GREYED>
               << self.behaviour.leakCount() << formatter::format<Style::ITALIC, Style::GREYED>(").") << std::endl << std::endl;
    }
    
    if (count == 0) {
        stream << formatter::format<Style::ITALIC>(self.infos.empty() ? "No leaks possible." : "No leaks detected.") << std::endl;
    }
    if (self.behaviour.relativePaths() && count > 0) {
        stream << std::endl << printWorkingDirectory;
>>>>>>> 83a5f295
    }

    stream << maybeShowDeprecationWarnings;
<<<<<<< HEAD
    if (self.userRegexError.has_value()) {
        stream << std::endl << get<Style::RED>
               << format<Style::BOLD>("LSAN_FIRST_PARTY_REGEX") << " ("
               << format<Style::ITALIC>("__lsan_firstPartyRegex") << ") "
               << format<Style::BOLD>("ignored: ")
               << format<Style::ITALIC, Style::BOLD>("\"" + self.userRegexError.value() + "\"")
               << clear<Style::RED> << std::endl;
    }
    if (stats.getTotal() > 0) {
        // TODO: Further formatting
        stream << std::endl << format<Style::BOLD>("Summary:") << std::endl
               << "Total: " << stats.getTotal() << " leaks (" << bytesToString(stats.getTotalBytes()) << ")" << std::endl
               << "       " << stats.getTotalLost() << " leaks (" << bytesToString(stats.getLostBytes()) << ") lost" << std::endl
               << "       " << stats.getTotalReachable() << " leaks (" << bytesToString(stats.getReachableBytes()) << ") reachable" << std::endl;
=======
    
    if (count > 0) {
        stream << std::endl << formatter::format<Style::BOLD>("Summary: ");
        if (i == self.behaviour.leakCount() && i < count) {
            stream << "showing " << formatter::format<Style::ITALIC>(std::to_string(i)) << " of ";
        }
        stream << formatter::format<Style::BOLD>(std::to_string(count)) << " leaks, "
               << formatter::format<Style::BOLD>(bytesToString(bytes)) << " lost.";
        stream << std::endl;
>>>>>>> 83a5f295
    }

    callstack_clearCaches();
    callstack_autoClearCaches = true;
    
#ifdef BENCHMARK
    stream << std::endl << timing::printTimings << std::endl;
#endif

    return stream;
}
}<|MERGE_RESOLUTION|>--- conflicted
+++ resolved
@@ -48,20 +48,6 @@
 namespace lsan {
 std::atomic_bool LSan::finished = false;
 std::atomic_bool LSan::preventDealloc = false;
-
-<<<<<<< HEAD
-auto LSan::generateRegex(const char * regex) -> std::optional<std::regex> {
-    if (regex == nullptr || *regex == '\0') {
-        return std::nullopt;
-    }
-    
-    try {
-        return std::regex(regex);
-    } catch (std::regex_error & e) {
-        userRegexError = e.what();
-        return std::nullopt;
-    }
-}
 
 constexpr static const auto alignment = sizeof(void*);
 
@@ -93,7 +79,7 @@
             ++count;
             bytes += elem.get().size;
         }
-        
+
         const auto beginPtr = align(elem.get().pointer);
         const auto   endPtr = align(beginPtr + elem.get().size, false);
 
@@ -203,8 +189,6 @@
     }
 }
 
-=======
->>>>>>> 83a5f295
 /**
  * If the given pointer is a TLSTracker, it is deleted and the thread-local
  * value is set to point to the global tracker instance.
@@ -268,7 +252,7 @@
     // Search on our stack
     const auto  here = align(__builtin_frame_address(0), false);
     const auto begin = align(findStackBegin());
-    const auto& [stackHereDirect, stackHereBytes, 
+    const auto& [stackHereDirect, stackHereBytes,
                  stackHereIndirect, stackHereBytesIndirect] = classifyLeaks(here, begin,
                                                                             LeakType::reachableDirect, LeakType::reachableIndirect,
                                                                             toReturn.recordsStack, true);
@@ -289,7 +273,7 @@
         toReturn.bytesGlobal += regionBytes;
         toReturn.bytesGlobalIndirect += regionBytesIndirect;
     }
-    
+
     out << clear << "Reachability analysis: Runtime thread-local variables...";
     // Search in the runtime thread locals
     for (const auto& key : keys) {
@@ -579,14 +563,13 @@
     return out;
 }
 
-<<<<<<< HEAD
 auto LSan::addTLSValue(const pthread_key_t& key, const void* value) -> bool {
     if (!hasTLSKey(key)) {
         return false;
     }
 
     std::lock_guard lock { tlsKeyValuesMutex };
-    
+
     tlsKeyValues.insert_or_assign(std::make_pair(pthread_self(), key), value);
 
     return true;
@@ -609,13 +592,13 @@
     std::lock_guard lock { tlsKeyMutex };
 
     return keys.count(key) != 0;
-=======
+}
+
 auto LSan::getSuppressions() -> const std::vector<suppression::Suppression>& {
     if (!suppressions) {
         suppressions = loadSuppressions();
     }
     return *suppressions;
->>>>>>> 83a5f295
 }
 
 /**
@@ -690,8 +673,7 @@
 
     callstack_rawNames = self.behaviour.suppressionDevelopersMode();
     callstack_autoClearCaches = false;
-<<<<<<< HEAD
-    
+
     const auto& stats = self.classifyLeaks();
 
     // [x] classify the leaks
@@ -702,7 +684,7 @@
     // [x] print hint for how to make the rest visible
 
     if (stats.getTotal() > 0) {
-        // TODO: Optionally collaps identical callstacks
+        // TODO: Optionally collapse identical callstacks
         // TODO: Further formatting
         // TODO: Maybe split between direct and indirect?
         stream << "Total: " << stats.getTotal() << " leaks (" << bytesToString(stats.getTotalBytes()) << ")" << std::endl
@@ -710,7 +692,8 @@
                << "       " << stats.getTotalReachable() << " leaks (" << bytesToString(stats.getReachableBytes()) << ") reachable" << std::endl
                << std::endl;
 
-        for (const auto& record : stats.recordsLost) {
+        const auto& suppressions = self.getSuppressions();
+    for (const auto& record : stats.recordsLost) {
             if (record->leakType != LeakType::unreachableDirect) continue;
 
             stream << *record << std::endl;
@@ -724,29 +707,6 @@
             }
             for (const auto& record : stats.recordsTlv) {
                 stream << *record << std::endl;
-=======
-    std::size_t i     = 0,
-                j     = 0,
-                bytes = 0,
-                count = 0,
-                total = self.infos.size();
-    const auto& suppressions = self.getSuppressions();
-    for (auto & [ptr, info] : self.infos) {
-        if (isATTY()) {
-            char buffer[7] {};
-            std::snprintf(buffer, 7, "%05.2f", static_cast<double>(j) / total * 100);
-            stream << "\rCollecting the leaks: " << formatter::format<Style::BOLD>(buffer) << " %";
-        }
-        if (!info.deleted && !isSuppressed(suppressions, info)) {
-            ++count;
-            bytes += info.size;
-            if (i < self.behaviour.leakCount()) {
-                if (isATTY()) {
-                    stream << "\r                                    \r";
-                }
-                stream << info << std::endl;
-                ++i;
->>>>>>> 83a5f295
             }
             for (const auto& record : stats.recordsStack) {
                 stream << *record << std::endl;
@@ -754,70 +714,25 @@
         } else if (stats.getTotalReachable() > 0) {
             stream << "Set LSAN_SHOW_REACHABLES to true to display reachable memory leaks." << std::endl << std::endl;
         }
-<<<<<<< HEAD
 
         if (self.callstackSizeExceeded) {
             stream << printCallstackSizeExceeded;
             self.callstackSizeExceeded = false;
         }
-        if (__lsan_relativePaths) {
+        if (self.behaviour.relativePaths()) {
             stream << printWorkingDirectory;
         }
     } else {
         stream << format<Style::BOLD, Style::GREEN, Style::ITALIC>("No leaks detected.") << std::endl;
-=======
-        ++j;
-    }
-    if (isATTY()) {
-        stream << "\r                                    \r";
-    }
-    if (self.callstackSizeExceeded) {
-        stream << printCallstackSizeExceeded;
-        self.callstackSizeExceeded = false;
-    }
-    if (i < count) {
-        stream << std::endl << formatter::format<Style::UNDERLINED, Style::ITALIC>("And " + std::to_string(count - i) + " more...") << std::endl << std::endl
-               << "Hint:" << formatter::format<Style::GREYED, Style::ITALIC>(" to see more, increase the value of ")
-               << "LSAN_LEAK_COUNT" << formatter::get<Style::GREYED> << " (__lsan_leakCount)"
-               << formatter::format<Style::ITALIC>(" (currently ") << formatter::clear<Style::GREYED>
-               << self.behaviour.leakCount() << formatter::format<Style::ITALIC, Style::GREYED>(").") << std::endl << std::endl;
-    }
-    
-    if (count == 0) {
-        stream << formatter::format<Style::ITALIC>(self.infos.empty() ? "No leaks possible." : "No leaks detected.") << std::endl;
-    }
-    if (self.behaviour.relativePaths() && count > 0) {
-        stream << std::endl << printWorkingDirectory;
->>>>>>> 83a5f295
     }
 
     stream << maybeShowDeprecationWarnings;
-<<<<<<< HEAD
-    if (self.userRegexError.has_value()) {
-        stream << std::endl << get<Style::RED>
-               << format<Style::BOLD>("LSAN_FIRST_PARTY_REGEX") << " ("
-               << format<Style::ITALIC>("__lsan_firstPartyRegex") << ") "
-               << format<Style::BOLD>("ignored: ")
-               << format<Style::ITALIC, Style::BOLD>("\"" + self.userRegexError.value() + "\"")
-               << clear<Style::RED> << std::endl;
-    }
     if (stats.getTotal() > 0) {
         // TODO: Further formatting
         stream << std::endl << format<Style::BOLD>("Summary:") << std::endl
                << "Total: " << stats.getTotal() << " leaks (" << bytesToString(stats.getTotalBytes()) << ")" << std::endl
                << "       " << stats.getTotalLost() << " leaks (" << bytesToString(stats.getLostBytes()) << ") lost" << std::endl
                << "       " << stats.getTotalReachable() << " leaks (" << bytesToString(stats.getReachableBytes()) << ") reachable" << std::endl;
-=======
-    
-    if (count > 0) {
-        stream << std::endl << formatter::format<Style::BOLD>("Summary: ");
-        if (i == self.behaviour.leakCount() && i < count) {
-            stream << "showing " << formatter::format<Style::ITALIC>(std::to_string(i)) << " of ";
-        }
-        stream << formatter::format<Style::BOLD>(std::to_string(count)) << " leaks, "
-               << formatter::format<Style::BOLD>(bytesToString(bytes)) << " lost.";
-        stream << std::endl;
->>>>>>> 83a5f295
     }
 
     callstack_clearCaches();
