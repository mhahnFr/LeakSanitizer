/*
 * LeakSanitizer - Small library showing information about lost memory.
 *
 * Copyright (C) 2022 - 2024  mhahnFr
 *
 * This file is part of the LeakSanitizer.
 *
 * The LeakSanitizer is free software: you can redistribute it and/or modify
 * it under the terms of the GNU General Public License as published by
 * the Free Software Foundation, either version 3 of the License, or
 * (at your option) any later version.
 *
 * The LeakSanitizer is distributed in the hope that it will be useful,
 * but WITHOUT ANY WARRANTY; without even the implied warranty of
 * MERCHANTABILITY or FITNESS FOR A PARTICULAR PURPOSE.  See the
 * GNU General Public License for more details.
 *
 * You should have received a copy of the GNU General Public License along with the
 * LeakSanitizer, see the file LICENSE.  If not, see <https://www.gnu.org/licenses/>.
 */

#include <algorithm>

#include <lsan_internals.h>

#include <callstack_internals.h>

#include "LeakSani.hpp"

#include "bytePrinter.hpp"
#include "formatter.hpp"
#include "lsanMisc.hpp"
#include "TLSTracker.hpp"
#include "callstacks/callstackHelper.hpp"
#include "crashWarner/exceptionHandler.hpp"
#include "signals/signals.hpp"
#include "signals/signalHandlers.hpp"

namespace lsan {
<<<<<<< HEAD
std::atomic_bool LSan::finished = false;

/**
 * Returns an optional containing the runtime name of this library.
 *
 * @return the runtime name of this library if available
 */
static inline auto lsanName() -> std::optional<const std::string> {
    Dl_info info;
    if (!dladdr(reinterpret_cast<const void *>(&lsanName), &info)) {
        return std::nullopt;
    }
    
    return info.dli_fname;
}

auto LSan::loadName() -> std::string {
    return lsanName().value();
}

=======
>>>>>>> 99bd9141
auto LSan::generateRegex(const char * regex) -> std::optional<std::regex> {
    if (regex == nullptr || *regex == '\0') {
        return std::nullopt;
    }
    
    try {
        return std::regex(regex);
    } catch (std::regex_error & e) {
        userRegexError = e.what();
        return std::nullopt;
    }
}

<<<<<<< HEAD
/**
 * If the given pointer is a TLSTracker, it is deleted and the thread-local
 * value is set to point to the global tracker instance.
 *
 * @param value the thread-local value
 */
static inline void destroySaniKey(void* value) {
    auto& globalInstance = getInstance();
    if (value != std::addressof(globalInstance)) {
        pthread_setspecific(globalInstance.saniKey, std::addressof(globalInstance));
        {
            std::lock_guard lock(globalInstance.mutex);
            auto ignore = globalInstance.ignoreMalloc;
            globalInstance.ignoreMalloc = true;
            delete reinterpret_cast<TLSTracker*>(value);
            globalInstance.ignoreMalloc = ignore;
        }
    }
}

/**
 * @brief Creates and returns a thread-local storage key with the function
 * `destroySaniKey` as destructor.
 *
 * Throws an exception if no key could be created.
 *
 * @return the thread-local storage key
 */
static inline auto createSaniKey() -> pthread_key_t {
    pthread_key_t key;
    if (pthread_key_create(&key, destroySaniKey) != 0) {
        throw std::runtime_error("Could not create TLS key!");
    }
    return key;
}

LSan::LSan(): saniKey(createSaniKey()) {
=======
LSan::LSan() {
>>>>>>> 99bd9141
    atexit(exitHook);

    signals::registerFunction(signals::handlers::stats, SIGUSR1);
    
    signals::registerFunction(signals::asHandler(signals::handlers::callstack), SIGUSR2, false);
    
    signals::registerFunction(signals::asHandler(signals::handlers::crashWithTrace), SIGSEGV);
    signals::registerFunction(signals::asHandler(signals::handlers::crashWithTrace), SIGABRT);
    signals::registerFunction(signals::asHandler(signals::handlers::crashWithTrace), SIGTERM);
    signals::registerFunction(signals::asHandler(signals::handlers::crashWithTrace), SIGALRM);
    signals::registerFunction(signals::asHandler(signals::handlers::crashWithTrace), SIGPIPE);
    signals::registerFunction(signals::asHandler(signals::handlers::crashWithTrace), SIGFPE);
    signals::registerFunction(signals::asHandler(signals::handlers::crashWithTrace), SIGILL);
    signals::registerFunction(signals::asHandler(signals::handlers::crashWithTrace), SIGQUIT);
    signals::registerFunction(signals::asHandler(signals::handlers::crashWithTrace), SIGHUP);
    signals::registerFunction(signals::asHandler(signals::handlers::crashWithTrace), SIGBUS);
    signals::registerFunction(signals::asHandler(signals::handlers::crashWithTrace), SIGXFSZ);
    signals::registerFunction(signals::asHandler(signals::handlers::crashWithTrace), SIGXCPU);
    signals::registerFunction(signals::asHandler(signals::handlers::crashWithTrace), SIGSYS);
    signals::registerFunction(signals::asHandler(signals::handlers::crashWithTrace), SIGVTALRM);
    signals::registerFunction(signals::asHandler(signals::handlers::crashWithTrace), SIGPROF);
    signals::registerFunction(signals::asHandler(signals::handlers::crashWithTrace), SIGTRAP);

#if defined(__APPLE__) || defined(SIGEMT)
    signals::registerFunction(signals::asHandler(signals::handlers::crashWithTrace), SIGEMT);
#endif

    std::set_terminate(exceptionHandler);
}

void LSan::finish() {
    finished = true;
    {
        std::lock_guard lock { mutex };
        ignoreMalloc = true;
    }

    std::lock_guard lock { tlsTrackerMutex };

    for (auto tracker : tlsTrackers) {
        tracker->finish();
    }
}

void LSan::registerTracker(ATracker* tracker) {
    std::lock_guard lock1 { mutex };
    std::lock_guard lock { tlsTrackerMutex };

    auto ignore = ignoreMalloc;
    ignoreMalloc = true;
    tlsTrackers.insert(tracker);
    ignoreMalloc = ignore;
}

void LSan::deregisterTracker(ATracker* tracker) {
    std::lock_guard lock1 { mutex };
    std::lock_guard lock { tlsTrackerMutex };

    auto ignore = ignoreMalloc;
    ignoreMalloc = true;
    tlsTrackers.erase(tracker);
    ignoreMalloc = ignore;
}

void LSan::absorbLeaks(std::map<const void *const, MallocInfo>&& leaks) {
    std::lock_guard lock { mutex };
    std::lock_guard lock1 { infoMutex };

    auto ignore = ignoreMalloc;
    ignoreMalloc = true;
    infos.merge(std::move(leaks));
    ignoreMalloc = ignore;
}

// FIXME: Though unlikely, the invalidly freed record ref can become invalid throughout this process
auto LSan::removeMalloc(ATracker* tracker, void* pointer) -> std::pair<bool, std::optional<MallocInfo::CRef>> {
    const auto& result = maybeRemoveMalloc(pointer);
    std::pair<bool, std::optional<MallocInfo::CRef>> tmp { false, std::nullopt };
    if (!result.first) {
        std::lock_guard lock { tlsTrackerMutex };
        for (auto element : tlsTrackers) {
            if (element == tracker) continue;

            const auto& result = element->maybeRemoveMalloc(pointer);
            if (result.first) {
                return result;
            }
            if (!tmp.second || (tmp.second && result.second && result.second->get().isMoreRecent(tmp.second->get()))) {
                tmp = std::move(result);
            }
        }
    }
    if (!result.first) {
        if (result.second && tmp.second) {
            return result.second->get().isMoreRecent(tmp.second->get()) ? result : tmp;
        }
        return result.second ? result : tmp;
    }
    return result;
}

auto LSan::removeMalloc(void* pointer) -> std::pair<bool, std::optional<MallocInfo::CRef>> {
    return removeMalloc(nullptr, pointer);
}

auto LSan::maybeRemoveMalloc(void* pointer) -> std::pair<bool, std::optional<MallocInfo::CRef>> {
    std::lock_guard lock { infoMutex };

    const auto& it = infos.find(pointer);
    if (it == infos.end()) {
        return std::make_pair(false, std::nullopt);
    }
    if (it->second.deleted) {
        return std::make_pair(false, std::ref(it->second));
    }
    if (__lsan_statsActive) {
        stats -= it->second;
    }
    if (__lsan_statsActive || __lsan_invalidFreeLevel > 1) {
        it->second.markDeleted();
    } else {
        infos.erase(it);
    }
    return std::make_pair(true, std::nullopt);
}

void LSan::changeMalloc(ATracker* tracker, MallocInfo&& info) {
    std::lock_guard lock { infoMutex };

    const auto& it = infos.find(info.pointer);
    if (it == infos.end()) {
        std::lock_guard tlsLock { tlsTrackerMutex };
        for (auto element : tlsTrackers) {
            if (element == tracker) continue;

            if (element->maybeChangeMalloc(info)) {
                return;
            }
        }
        return;
    }
    if (__lsan_statsActive) {
        stats.replaceMalloc(it->second.size, info.size);
    }
    infos.insert_or_assign(info.pointer, info);
}

void LSan::changeMalloc(MallocInfo&& info) {
    changeMalloc(nullptr, std::move(info));
}

auto LSan::getTotalAllocatedBytes() -> std::size_t {
    std::lock_guard lock(infoMutex);
    
    std::size_t ret = 0;
    for (const auto & [ptr, info] : infos) {
        ret += info.size;
    }
    return ret;
}

/**
 * Prints the callstack size exceeded hint onto the given output stream.
 *
 * @param stream the output stream to print to
 * @return the given output stream
 */
static inline auto printCallstackSizeExceeded(std::ostream & stream) -> std::ostream & {
    using formatter::Style;
    
    stream << "Hint:" << formatter::get<Style::GREYED>
           << formatter::format<Style::ITALIC>(" to see longer callstacks, increase the value of ")
           << formatter::clear<Style::GREYED> << "LSAN_CALLSTACK_SIZE" << formatter::get<Style::GREYED>
           << " (__lsan_callstackSize)" << formatter::format<Style::ITALIC>(" (currently ")
           << formatter::clear<Style::GREYED> << __lsan_callstackSize
           << formatter::format<Style::ITALIC, Style::GREYED>(").") << std::endl << std::endl;
    
    return stream;
}

auto LSan::maybeHintCallstackSize(std::ostream & out) const -> std::ostream & {
    if (callstackSizeExceeded) {
        out << printCallstackSizeExceeded;
    }
    return out;
}

/**
 * Prints a deprecation notice using the given information.
 *
 * @param out the output stream to print to
 * @param envName the name of the variable in the environment
 * @param apiName the name of the variable in the C API
 * @param message the deprecation message
 */
static inline void printDeprecation(      std::ostream & out,
                                    const std::string &  envName,
                                    const std::string &  apiName,
                                    const std::string &  message) {
    using formatter::Style;
    
    out << std::endl << formatter::format<Style::RED>(formatter::formatString<Style::BOLD>(envName) + " ("
                                                      + formatter::formatString<Style::ITALIC>(apiName) + ") " + message + "!")
        << std::endl;
}

/**
 * This function prints the deprecation warnings for deprecated variables
 * found in the environment.
 *
 * @param out the output stream to print to
 * @return the given output stream
 */
static inline auto maybeShowDeprecationWarnings(std::ostream & out) -> std::ostream & {
    using formatter::Style;
    
    if (has("LSAN_PRINT_STATS_ON_EXIT")) {
        printDeprecation(out,
                         "LSAN_PRINT_STATS_ON_EXIT",
                         "__lsan_printStatsOnExit",
                         "is no longer supported and " + formatter::formatString<Style::BOLD>("deprecated since version 1.7"));
    }
    if (has("LSAN_PRINT_LICENSE")) {
        printDeprecation(out,
                         "LSAN_PRINT_LICENSE",
                         "__lsan_printLicense",
                         "is no longer supported and " + formatter::formatString<Style::BOLD>("deprecated since version 1.8"));
    }
    if (has("LSAN_PRINT_WEBSITE")) {
        printDeprecation(out,
                         "LSAN_PRINT_WEBSITE",
                         "__lsan_printWebsite",
                         "is no longer supported and " + formatter::formatString<Style::BOLD>("deprecated since version 1.8"));
    }
    return out;
}

std::ostream & operator<<(std::ostream & stream, LSan & self) {
    using formatter::Style;
    
    std::lock_guard lock(self.infoMutex);

    callstack_autoClearCaches = false;
    std::size_t i     = 0,
                j     = 0,
                bytes = 0,
                count = 0,
                total = self.infos.size();
    for (auto & [ptr, info] : self.infos) {
        if (isATTY()) {
            char buffer[7] {};
            std::snprintf(buffer, 7, "%05.2f", static_cast<double>(j) / total * 100);
            stream << "\rCollecting the leaks: " << formatter::format<Style::BOLD>(buffer) << " %";
        }
        if (!info.deleted && callstackHelper::getCallstackType(info.createdCallstack) == callstackHelper::CallstackType::USER) {
            ++count;
            bytes += info.size;
            if (i < __lsan_leakCount) {
                if (isATTY()) {
                    stream << "\r                                    \r";
                }
                stream << info << std::endl;
                ++i;
            }
        }
        ++j;
    }
    if (isATTY()) {
        stream << "\r                                    \r";
    }
    if (self.callstackSizeExceeded) {
        stream << printCallstackSizeExceeded;
        self.callstackSizeExceeded = false;
    }
    if (i < count) {
        stream << std::endl << formatter::format<Style::UNDERLINED, Style::ITALIC>("And " + std::to_string(count - i) + " more...") << std::endl << std::endl
               << "Hint:" << formatter::format<Style::GREYED, Style::ITALIC>(" to see more, increase the value of ")
               << "LSAN_LEAK_COUNT" << formatter::get<Style::GREYED> << " (__lsan_leakCount)"
               << formatter::format<Style::ITALIC>(" (currently ") << formatter::clear<Style::GREYED>
               << __lsan_leakCount << formatter::format<Style::ITALIC, Style::GREYED>(").") << std::endl << std::endl;
    }
    
    if (count == 0) {
        stream << formatter::format<Style::ITALIC>(self.infos.empty() ? "No leaks possible." : "No leaks detected.") << std::endl;
    }
    if (__lsan_relativePaths && count > 0) {
        stream << std::endl << printWorkingDirectory;
    }
    stream << maybeShowDeprecationWarnings;
    if (self.userRegexError.has_value()) {
        stream << std::endl << formatter::get<Style::RED>
               << formatter::format<Style::BOLD>("LSAN_FIRST_PARTY_REGEX") << " ("
               << formatter::format<Style::ITALIC>("__lsan_firstPartyRegex") << ") "
               << formatter::format<Style::BOLD>("ignored: ")
               << formatter::format<Style::ITALIC, Style::BOLD>("\"" + self.userRegexError.value() + "\"")
               << formatter::clear<Style::RED> << std::endl;
    }
    
    if (count > 0) {
        stream << std::endl << formatter::format<Style::BOLD>("Summary: ");
        if (i == __lsan_leakCount && i < count) {
            stream << "showing " << formatter::format<Style::ITALIC>(std::to_string(i)) << " of ";
        }
        stream << formatter::format<Style::BOLD>(std::to_string(count)) << " leaks, "
               << formatter::format<Style::BOLD>(bytesToString(bytes)) << " lost.";
        stream << std::endl;
    }
    
    callstack_clearCaches();
    callstack_autoClearCaches = true;
    
#ifdef BENCHMARK
    stream << std::endl << timing::printTimings << std::endl;
#endif
    return stream;
}
}<|MERGE_RESOLUTION|>--- conflicted
+++ resolved
@@ -37,29 +37,8 @@
 #include "signals/signalHandlers.hpp"
 
 namespace lsan {
-<<<<<<< HEAD
 std::atomic_bool LSan::finished = false;
 
-/**
- * Returns an optional containing the runtime name of this library.
- *
- * @return the runtime name of this library if available
- */
-static inline auto lsanName() -> std::optional<const std::string> {
-    Dl_info info;
-    if (!dladdr(reinterpret_cast<const void *>(&lsanName), &info)) {
-        return std::nullopt;
-    }
-    
-    return info.dli_fname;
-}
-
-auto LSan::loadName() -> std::string {
-    return lsanName().value();
-}
-
-=======
->>>>>>> 99bd9141
 auto LSan::generateRegex(const char * regex) -> std::optional<std::regex> {
     if (regex == nullptr || *regex == '\0') {
         return std::nullopt;
@@ -73,7 +52,6 @@
     }
 }
 
-<<<<<<< HEAD
 /**
  * If the given pointer is a TLSTracker, it is deleted and the thread-local
  * value is set to point to the global tracker instance.
@@ -111,9 +89,6 @@
 }
 
 LSan::LSan(): saniKey(createSaniKey()) {
-=======
-LSan::LSan() {
->>>>>>> 99bd9141
     atexit(exitHook);
 
     signals::registerFunction(signals::handlers::stats, SIGUSR1);
