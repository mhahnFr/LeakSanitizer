/*
 * LeakSanitizer - Small library showing information about lost memory.
 *
 * Copyright (C) 2022 - 2024  mhahnFr
 *
 * This file is part of the LeakSanitizer.
 *
 * The LeakSanitizer is free software: you can redistribute it and/or modify
 * it under the terms of the GNU General Public License as published by
 * the Free Software Foundation, either version 3 of the License, or
 * (at your option) any later version.
 *
 * The LeakSanitizer is distributed in the hope that it will be useful,
 * but WITHOUT ANY WARRANTY; without even the implied warranty of
 * MERCHANTABILITY or FITNESS FOR A PARTICULAR PURPOSE.  See the
 * GNU General Public License for more details.
 *
 * You should have received a copy of the GNU General Public License along with the
 * LeakSanitizer, see the file LICENSE.  If not, see <https://www.gnu.org/licenses/>.
 */

#include <algorithm>
#include <stack>

#include <lsan_internals.h>

#include <callstack_internals.h>

#include "LeakSani.hpp"

#include "bytePrinter.hpp"
#include "formatter.hpp"
#include "lsanMisc.hpp"
#include "TLSTracker.hpp"
#include "callstacks/callstackHelper.hpp"
#include "crashWarner/exceptionHandler.hpp"
#include "signals/signals.hpp"
#include "signals/signalHandlers.hpp"

#if defined(__x86_64__) || defined(__i386__)
 #define LSAN_CAN_WALK_STACK 1
 #define LSAN_STACK_X86
#elif defined(__arm64__) || defined(__arm__)
 #define LSAN_CAN_WALK_STACK 1
 #define LSAN_STACK_ARM
#else
 #define LSAN_CAN_WALK_STACK 0
 #define LSAN_STACK_UNKNOWN
#endif

#ifdef __clang__
 #define LSAN_DIAGNOSTIC_PUSH _Pragma("clang diagnostic push")
 #define LSAN_DIAGNOSTIC_POP _Pragma("clang diagnostic pop")
 #define LSAN_IGNORE_FRAME_ADDRESS _Pragma("clang diagnostic ignored \"-Wframe-address\"")

#elif defined(__GNUG__)
 #define LSAN_DIAGNOSTIC_PUSH _Pragma("GCC diagnostic push")
 #define LSAN_DIAGNOSTIC_POP _Pragma("GCC diagnostic pop")
 #define LSAN_IGNORE_FRAME_ADDRESS _Pragma("GCC diagnostic ignored \"-Wframe-address\"")

#else
 #define LSAN_DIAGNOSTIC_PUSH
 #define LSAN_DIAGNSOTIC_POP
#endif

#ifdef __APPLE__
#include <mach-o/dyld.h>
#endif

namespace lsan {
std::atomic_bool LSan::finished = false;
std::atomic_bool LSan::preventDealloc = false;

auto LSan::generateRegex(const char * regex) -> std::optional<std::regex> {
    if (regex == nullptr || *regex == '\0') {
        return std::nullopt;
    }
    
    try {
        return std::regex(regex);
    } catch (std::regex_error & e) {
        userRegexError = e.what();
        return std::nullopt;
    }
}

<<<<<<< HEAD
constexpr static const auto alignment = sizeof(void*);

static constexpr inline auto align(uintptr_t ptr, bool up = true) -> uintptr_t {
    if (ptr % alignment != 0) {
        if (up) {
            ptr = ptr + alignment - ptr % alignment;
        } else {
            ptr = ptr - alignment + ptr % alignment;
        }
    }
    return ptr;
}

static inline auto align(const void* ptr, bool up = true) -> uintptr_t {
    return align(reinterpret_cast<uintptr_t>(ptr), up);
}

auto LSan::classifyRecord(MallocInfo& info, const LeakType& currentType) -> std::pair<std::size_t, std::size_t> {
    std::size_t count { 0 },
                bytes { 0 };
    auto stack = std::stack<std::reference_wrapper<MallocInfo>>();
    stack.push(info);
    while (!stack.empty()) {
        auto& elem = stack.top();
        stack.pop();
        if (elem.get().leakType > currentType && elem.get().pointer != info.pointer) {
            elem.get().leakType = currentType;
            ++count;
            bytes += elem.get().size;
        }
        
        const auto beginPtr = align(elem.get().pointer);
        const auto   endPtr = align(beginPtr + elem.get().size, false);

        for (uintptr_t it = beginPtr; it < endPtr; it += sizeof(uintptr_t)) {
            const auto& record = infos.find(*reinterpret_cast<void**>(it));
            if (record == infos.end()
                || record->second.deleted
                || record->second.pointer == info.pointer
                || record->second.pointer == elem.get().pointer) {
                continue;
            }
            info.viaMeRecords.insert(&record->second);
            if (record->second.leakType > currentType)
                stack.push(record->second);
        }
    }
    return std::make_pair(count, bytes);
}

#if !LSAN_CAN_WALK_STACK
LSAN_DIAGNOSTIC_PUSH
LSAN_IGNORE_FRAME_ADDRESS
static inline auto getFrameAddress(unsigned level) -> void* {
    switch (level) {
        case   0: return __builtin_frame_address  (0);
        case   1: return __builtin_frame_address  (1);
        case   2: return __builtin_frame_address  (2);
        case   3: return __builtin_frame_address  (3);
        case   4: return __builtin_frame_address  (4);
        case   5: return __builtin_frame_address  (5);
        case   6: return __builtin_frame_address  (6);
        case   7: return __builtin_frame_address  (7);
        case   8: return __builtin_frame_address  (8);
        case   9: return __builtin_frame_address  (9);
        case  10: return __builtin_frame_address (10);
        case  11: return __builtin_frame_address (11);
        case  12: return __builtin_frame_address (12);
        case  13: return __builtin_frame_address (13);
        case  14: return __builtin_frame_address (14);
        case  15: return __builtin_frame_address (15);
        case  16: return __builtin_frame_address (16);
        case  17: return __builtin_frame_address (17);
        case  18: return __builtin_frame_address (18);
        case  19: return __builtin_frame_address (19);
        case  20: return __builtin_frame_address (20);
        case  21: return __builtin_frame_address (21);
        case  22: return __builtin_frame_address (22);
        case  23: return __builtin_frame_address (23);
        case  24: return __builtin_frame_address (24);
        case  25: return __builtin_frame_address (25);
        case  26: return __builtin_frame_address (26);
        case  27: return __builtin_frame_address (27);
        case  28: return __builtin_frame_address (28);
        case  29: return __builtin_frame_address (29);
        case  30: return __builtin_frame_address (30);
        case  31: return __builtin_frame_address (31);
        case  32: return __builtin_frame_address (32);
        case  33: return __builtin_frame_address (33);
        case  34: return __builtin_frame_address (34);
        case  35: return __builtin_frame_address (35);
        case  36: return __builtin_frame_address (36);
        case  37: return __builtin_frame_address (37);
        case  38: return __builtin_frame_address (38);
        case  39: return __builtin_frame_address (39);
        case  40: return __builtin_frame_address (40);
        case  41: return __builtin_frame_address (41);
        case  42: return __builtin_frame_address (42);
        case  43: return __builtin_frame_address (43);
        case  44: return __builtin_frame_address (44);
        case  45: return __builtin_frame_address (45);
        case  46: return __builtin_frame_address (46);
        case  47: return __builtin_frame_address (47);
        case  48: return __builtin_frame_address (48);
        case  49: return __builtin_frame_address (49);
        case  50: return __builtin_frame_address (50);
        case  51: return __builtin_frame_address (51);
        case  52: return __builtin_frame_address (52);
        case  53: return __builtin_frame_address (53);
        case  54: return __builtin_frame_address (54);
        case  55: return __builtin_frame_address (55);
        case  56: return __builtin_frame_address (56);
        case  57: return __builtin_frame_address (57);
        case  58: return __builtin_frame_address (58);
        case  59: return __builtin_frame_address (59);
        case  60: return __builtin_frame_address (60);
        case  61: return __builtin_frame_address (61);
        case  62: return __builtin_frame_address (62);
        case  63: return __builtin_frame_address (63);
        case  64: return __builtin_frame_address (64);
        case  65: return __builtin_frame_address (65);
        case  66: return __builtin_frame_address (66);
        case  67: return __builtin_frame_address (67);
        case  68: return __builtin_frame_address (68);
        case  69: return __builtin_frame_address (69);
        case  70: return __builtin_frame_address (70);
        case  71: return __builtin_frame_address (71);
        case  72: return __builtin_frame_address (72);
        case  73: return __builtin_frame_address (73);
        case  74: return __builtin_frame_address (74);
        case  75: return __builtin_frame_address (75);
        case  76: return __builtin_frame_address (76);
        case  77: return __builtin_frame_address (77);
        case  78: return __builtin_frame_address (78);
        case  79: return __builtin_frame_address (79);
        case  80: return __builtin_frame_address (80);
        case  81: return __builtin_frame_address (81);
        case  82: return __builtin_frame_address (82);
        case  83: return __builtin_frame_address (83);
        case  84: return __builtin_frame_address (84);
        case  85: return __builtin_frame_address (85);
        case  86: return __builtin_frame_address (86);
        case  87: return __builtin_frame_address (87);
        case  88: return __builtin_frame_address (88);
        case  89: return __builtin_frame_address (89);
        case  90: return __builtin_frame_address (90);
        case  91: return __builtin_frame_address (91);
        case  92: return __builtin_frame_address (92);
        case  93: return __builtin_frame_address (93);
        case  94: return __builtin_frame_address (94);
        case  95: return __builtin_frame_address (95);
        case  96: return __builtin_frame_address (96);
        case  97: return __builtin_frame_address (97);
        case  98: return __builtin_frame_address (98);
        case  99: return __builtin_frame_address (99);
        case 100: return __builtin_frame_address(100);
        case 101: return __builtin_frame_address(101);
        case 102: return __builtin_frame_address(102);
        case 103: return __builtin_frame_address(103);
        case 104: return __builtin_frame_address(104);
        case 105: return __builtin_frame_address(105);
        case 106: return __builtin_frame_address(106);
        case 107: return __builtin_frame_address(107);
        case 108: return __builtin_frame_address(108);
        case 109: return __builtin_frame_address(109);
        case 110: return __builtin_frame_address(110);
        case 111: return __builtin_frame_address(111);
        case 112: return __builtin_frame_address(112);
        case 113: return __builtin_frame_address(113);
        case 114: return __builtin_frame_address(114);
        case 115: return __builtin_frame_address(115);
        case 116: return __builtin_frame_address(116);
        case 117: return __builtin_frame_address(117);
        case 118: return __builtin_frame_address(118);
        case 119: return __builtin_frame_address(119);
        case 120: return __builtin_frame_address(120);
        case 121: return __builtin_frame_address(121);
        case 122: return __builtin_frame_address(122);
        case 123: return __builtin_frame_address(123);
        case 124: return __builtin_frame_address(124);
        case 125: return __builtin_frame_address(125);
        case 126: return __builtin_frame_address(126);
        case 127: return __builtin_frame_address(127);
    }
    return nullptr;
}
LSAN_DIAGNOSTIC_POP
#endif

static inline auto findStackBegin() -> void* {
    /*
     TODO: Implement a way of getting the stack bounds without walking framepointers
     TODO: Consolidate the ARM and the x86 stackwalking implementations
     */

    void* toReturn;
    
#ifdef LSAN_STACK_X86
    void* here = __builtin_frame_address(0);
    
    void** frameBasePointer = reinterpret_cast<void**>(here);
    void** previousFBP = nullptr;
    while (frameBasePointer > previousFBP) {
        previousFBP = frameBasePointer;
        frameBasePointer = reinterpret_cast<void**>(frameBasePointer[0]);
    }
    toReturn = previousFBP;
#elif defined(LSAN_STACK_ARM)
    void* previousFrame = nullptr;
    void* frame = __builtin_frame_address(0);

    while (frame > previousFrame) {
        previousFrame = frame;
        frame = *reinterpret_cast<void**>(frame);
    }
    toReturn = previousFrame;
#else
    toReturn = nullptr;
    void* it;
    for (unsigned i = 0; i < 128 && (it = getFrameAddress(i)) != nullptr; ++i) {
        toReturn = it;
    }
#endif
    
    return toReturn;
}

static inline auto getGlobalRegionsAndTLVs() -> std::pair<std::vector<Region>, std::set<const void*>> {
    auto regions = std::vector<Region>();
    auto locals  = std::set<const void*>();

#ifdef __APPLE__
    const uint32_t count = _dyld_image_count();
    for (uint32_t i = 0; i < count; ++i) {
        const mach_header* header = _dyld_get_image_header(i);
        if (header->magic != MH_MAGIC_64) continue;
        
        load_command* lc = reinterpret_cast<load_command*>(reinterpret_cast<uintptr_t>(header) + sizeof(mach_header_64));
        for (uint32_t j = 0; j < header->ncmds; ++j) {
            switch (lc->cmd) {
                case LC_SEGMENT_64: {
                    auto seg = reinterpret_cast<segment_command_64*>(lc);
                    const auto vmaddrslide = _dyld_get_image_vmaddr_slide(i);
                    uintptr_t ptr = vmaddrslide + seg->vmaddr;
                    auto end = ptr + seg->vmsize;
                    // TODO: Filter out bss
                    if (seg->initprot & 2 && seg->initprot & 1) // 2: Read 1: Write
                    {
                        regions.push_back(Region(reinterpret_cast<void*>(ptr), reinterpret_cast<void*>(end)));
                        
                        auto sect = reinterpret_cast<section_64*>(reinterpret_cast<uintptr_t>(seg) + sizeof(*seg));
                        for (uint32_t i = 0; i < seg->nsects; ++i) {
                            if (sect->flags == S_THREAD_LOCAL_VARIABLES) {
                                struct tlv_descriptor* desc = reinterpret_cast<tlv_descriptor*>(vmaddrslide + sect->addr);
                                
                                uintptr_t de = reinterpret_cast<uintptr_t>(desc) + sect->size;
                                for (tlv_descriptor* d = desc; reinterpret_cast<uintptr_t>(d) < de; ++d) {
                                    locals.insert(desc->thunk(desc));
                                }
                            }
                            sect = reinterpret_cast<section_64*>(reinterpret_cast<uintptr_t>(sect) + sizeof(section_64));
                        }
                    }
                    
                    break;
                }
            }
            lc = reinterpret_cast<load_command*>(reinterpret_cast<uintptr_t>(lc) + lc->cmdsize);
        }
    }
#endif
    return std::make_pair(regions, locals);
}

void LSan::classifyStackLeaksShallow() {
    std::lock_guard lock(infoMutex);

    // TODO: Care about the stack direction
    const auto  here = align(__builtin_frame_address(0), false);
    const auto begin = align(findStackBegin());
    for (uintptr_t it = here; it < begin; it += sizeof(uintptr_t)) {
        const auto& record = infos.find(*reinterpret_cast<void**>(it));
        if (record != infos.end() && !record->second.deleted) {
            record->second.leakType = LeakType::reachableDirect;
        }
    }
}

auto LSan::classifyLeaks() -> LeakKindStats {
    // TODO: Search on the other thread stacks
    auto toReturn = LeakKindStats();

    auto& out = getOutputStream();
    const auto& clear = [](std::ostream& out) -> std::ostream& {
        if (isATTY()) {
            return out << "\r                                                        \r";
        }
        return out << std::endl;
    };
    out << "Searching globals and compile time thread locals...";
    const auto& [regions, locals] = getGlobalRegionsAndTLVs();
    out << clear << "Collecting the leaks...";
    for (auto it = infos.begin(); it != infos.end();) {
        const auto& local = locals.find(it->first);
        if (local != locals.end() || it->second.deleted || callstackHelper::getCallstackType(it->second.createdCallstack) != callstackHelper::CallstackType::USER) {
            it = infos.erase(it);
        } else {
            ++it;
        }
    }

    out << clear << "Reachability analysis: Stack, part I...";
    for (auto& [ptr, record] : infos) {
        if (record.leakType == LeakType::reachableDirect) {
            ++toReturn.stack;
            toReturn.bytesStack += record.size;
            const auto& [count, bytes] = classifyRecord(record, LeakType::reachableIndirect);
            toReturn.stackIndirect += count;
            toReturn.bytesStackIndirect += bytes;
            toReturn.recordsStack.insert(&record);
        }
    }

    out << clear << "Reachability analysis: Stack, part II...";
    // Search on our stack
    const auto  here = align(__builtin_frame_address(0), false);
    const auto begin = align(findStackBegin());
    const auto& [stackHereDirect, stackHereBytes, 
                 stackHereIndirect, stackHereBytesIndirect] = classifyLeaks(here, begin,
                                                                            LeakType::reachableDirect, LeakType::reachableIndirect,
                                                                            toReturn.recordsStack, true);
    toReturn.stack += stackHereDirect;
    toReturn.stackIndirect += stackHereIndirect;
    toReturn.bytesStack += stackHereBytes;
    toReturn.bytesStackIndirect += stackHereBytesIndirect;

    out << clear << "Reachability analysis: Globals...";
    // Search in global space
    for (const auto& region : regions) {
        const auto& [regionDirect, regionBytes,
                     regionIndirect, regionBytesIndirect] = classifyLeaks(align(region.begin), align(region.end, false),
                                                                          LeakType::globalDirect, LeakType::globalIndirect,
                                                                          toReturn.recordsGlobal, true);
        toReturn.global += regionDirect;
        toReturn.globalIndirect += regionIndirect;
        toReturn.bytesGlobal += regionBytes;
        toReturn.bytesGlobalIndirect += regionBytesIndirect;
    }
    
    out << clear << "Reachability analysis: Runtime thread-local variables...";
    // Search in the runtime thread locals
    for (const auto& key : keys) {
        const auto value = pthread_getspecific(key);
        if (value == nullptr) continue;

        const auto& it = infos.find(value);
        if (it == infos.end()) continue;

        it->second.leakType = LeakType::tlvDirect;
        const auto& [count, bytes] = classifyRecord(it->second, LeakType::tlvIndirect);
        toReturn.tlvIndirect += count;
        toReturn.bytesTlvIndirect += bytes;
        ++toReturn.tlv;
        toReturn.bytesTlv += it->second.size;
        toReturn.recordsTlv.insert(&it->second);
    }

    out << clear << "Reachability analysis: Lost memory...";
    // All leaks still unclassified are unreachable, search for reachability inside them
    for (auto& [pointer, record] : infos) {
        if (record.leakType != LeakType::unclassified || record.deleted) {
            continue;
        }
        record.leakType = LeakType::unreachableDirect;
        const auto& [count, bytes] = classifyRecord(record, LeakType::unreachableIndirect);
        toReturn.lostIndirect += count;
        toReturn.bytesLostIndirect += bytes;
        toReturn.recordsLost.insert(&record);
    }
    out << clear << "Enumerating lost memory leaks...";
    toReturn.lost = infos.size()
                    - toReturn.stack - toReturn.stackIndirect
                    - toReturn.global - toReturn.globalIndirect
                    - toReturn.lostIndirect
                    - toReturn.tlv - toReturn.tlvIndirect;
    for (const auto& record : toReturn.recordsLost) {
        if (record->leakType != LeakType::unreachableDirect) continue;

        toReturn.bytesLost += record->size;
    }
    out << clear << clear;
    return toReturn;
}

LSan::LSan() {
=======
/**
 * If the given pointer is a TLSTracker, it is deleted and the thread-local
 * value is set to point to the global tracker instance.
 *
 * @param value the thread-local value
 */
static inline void destroySaniKey(void* value) {
    auto& globalInstance = getInstance();
    if (value != std::addressof(globalInstance)) {
        pthread_setspecific(globalInstance.saniKey, std::addressof(globalInstance));
        auto tracker = static_cast<TLSTracker*>(value);
        if (!globalInstance.preventDealloc) {
            std::lock_guard lock(globalInstance.mutex);
            auto ignore = globalInstance.ignoreMalloc;
            globalInstance.ignoreMalloc = true;
            delete tracker;
            globalInstance.ignoreMalloc = ignore;
        } else {
            tracker->needsDealloc = true;
        }
    }
}

/**
 * @brief Creates and returns a thread-local storage key with the function
 * `destroySaniKey` as destructor.
 *
 * Throws an exception if no key could be created.
 *
 * @return the thread-local storage key
 */
static inline auto createSaniKey() -> pthread_key_t {
    pthread_key_t key;
    if (pthread_key_create(&key, destroySaniKey) != 0) {
        throw std::runtime_error("Could not create TLS key!");
    }
    return key;
}

LSan::LSan(): saniKey(createSaniKey()) {
>>>>>>> 699e5348
    atexit(exitHook);

    signals::registerFunction(signals::handlers::stats, SIGUSR1);
    
    signals::registerFunction(signals::asHandler(signals::handlers::callstack), SIGUSR2, false);
    
    signals::registerFunction(signals::asHandler(signals::handlers::crashWithTrace), SIGSEGV);
    signals::registerFunction(signals::asHandler(signals::handlers::crashWithTrace), SIGABRT);
    signals::registerFunction(signals::asHandler(signals::handlers::crashWithTrace), SIGTERM);
    signals::registerFunction(signals::asHandler(signals::handlers::crashWithTrace), SIGALRM);
    signals::registerFunction(signals::asHandler(signals::handlers::crashWithTrace), SIGPIPE);
    signals::registerFunction(signals::asHandler(signals::handlers::crashWithTrace), SIGFPE);
    signals::registerFunction(signals::asHandler(signals::handlers::crashWithTrace), SIGILL);
    signals::registerFunction(signals::asHandler(signals::handlers::crashWithTrace), SIGQUIT);
    signals::registerFunction(signals::asHandler(signals::handlers::crashWithTrace), SIGHUP);
    signals::registerFunction(signals::asHandler(signals::handlers::crashWithTrace), SIGBUS);
    signals::registerFunction(signals::asHandler(signals::handlers::crashWithTrace), SIGXFSZ);
    signals::registerFunction(signals::asHandler(signals::handlers::crashWithTrace), SIGXCPU);
    signals::registerFunction(signals::asHandler(signals::handlers::crashWithTrace), SIGSYS);
    signals::registerFunction(signals::asHandler(signals::handlers::crashWithTrace), SIGVTALRM);
    signals::registerFunction(signals::asHandler(signals::handlers::crashWithTrace), SIGPROF);
    signals::registerFunction(signals::asHandler(signals::handlers::crashWithTrace), SIGTRAP);

#if defined(__APPLE__) || defined(SIGEMT)
    signals::registerFunction(signals::asHandler(signals::handlers::crashWithTrace), SIGEMT);
#endif

    std::set_terminate(exceptionHandler);
}

LSan::~LSan() {
    for (auto tracker : tlsTrackers) {
        if (tracker->needsDealloc) {
            delete tracker;
        }
    }
    preventDealloc = false;
}

auto LSan::copyTrackerList() -> decltype(tlsTrackers) {
    std::lock_guard lock { tlsTrackerMutex };

    return tlsTrackers;
}

void LSan::finish() {
    preventDealloc = true;
    finished = true;
    {
        std::lock_guard lock { mutex };
        ignoreMalloc = true;
    }

    auto trackers = copyTrackerList();
    for (auto tracker : trackers) {
        tracker->finish();
    }
}

void LSan::registerTracker(ATracker* tracker) {
    std::lock_guard lock1 { mutex };
    std::lock_guard lock { tlsTrackerMutex };

    auto ignore = ignoreMalloc;
    ignoreMalloc = true;
    tlsTrackers.insert(tracker);
    ignoreMalloc = ignore;
}

void LSan::deregisterTracker(ATracker* tracker) {
    std::lock_guard lock1 { mutex };
    std::lock_guard lock { tlsTrackerMutex };

    auto ignore = ignoreMalloc;
    ignoreMalloc = true;
    tlsTrackers.erase(tracker);
    ignoreMalloc = ignore;
}

void LSan::absorbLeaks(PoolMap<const void *const, MallocInfo>&& leaks) {
    std::lock_guard lock { mutex };
    std::lock_guard lock1 { infoMutex };

    auto ignore = ignoreMalloc;
    ignoreMalloc = true;
    infos.get_allocator().merge(leaks.get_allocator());
    infos.merge(std::move(leaks));
    ignoreMalloc = ignore;
}

// FIXME: Though unlikely, the invalidly freed record ref can become invalid throughout this process
auto LSan::removeMalloc(ATracker* tracker, void* pointer) -> std::pair<bool, std::optional<MallocInfo::CRef>> {
    const auto& result = maybeRemoveMalloc(pointer);
    std::pair<bool, std::optional<MallocInfo::CRef>> tmp { false, std::nullopt };
    if (!result.first) {
        std::lock_guard lock { tlsTrackerMutex };
        for (auto element : tlsTrackers) {
            if (element == tracker) continue;

            const auto& result = element->maybeRemoveMalloc(pointer);
            if (result.first) {
                return result;
            }
            if (!tmp.second || (tmp.second && result.second && result.second->get().isMoreRecent(tmp.second->get()))) {
                tmp = std::move(result);
            }
        }
    }
    if (!result.first) {
        if (result.second && tmp.second) {
            return result.second->get().isMoreRecent(tmp.second->get()) ? result : tmp;
        }
        return result.second ? result : tmp;
    }
    return result;
}

auto LSan::removeMalloc(void* pointer) -> std::pair<bool, std::optional<MallocInfo::CRef>> {
    return removeMalloc(nullptr, pointer);
}

auto LSan::maybeRemoveMalloc(void* pointer) -> std::pair<bool, std::optional<MallocInfo::CRef>> {
    std::lock_guard lock { infoMutex };

    const auto& it = infos.find(pointer);
    if (it == infos.end()) {
        return std::make_pair(false, std::nullopt);
    }
    if (it->second.deleted) {
        return std::make_pair(false, std::ref(it->second));
    }
    if (__lsan_statsActive) {
        stats -= it->second;
    }
    if (__lsan_statsActive) {
        it->second.markDeleted();
    } else {
        infos.erase(it);
    }
    return std::make_pair(true, std::nullopt);
}

<<<<<<< HEAD
auto LSan::changeMalloc(const MallocInfo& info) -> bool {
    std::lock_guard lock(infoMutex);
=======
void LSan::changeMalloc(ATracker* tracker, MallocInfo&& info) {
    std::lock_guard lock { infoMutex };
>>>>>>> 699e5348

    const auto& it = infos.find(info.pointer);
    if (it == infos.end()) {
        std::lock_guard tlsLock { tlsTrackerMutex };
        for (auto element : tlsTrackers) {
            if (element == tracker) continue;

            if (element->maybeChangeMalloc(info)) {
                return;
            }
        }
        return;
    }
    if (__lsan_statsActive) {
        stats.replaceMalloc(it->second.size, info.size);
    }
    infos.insert_or_assign(info.pointer, info);
}

<<<<<<< HEAD
void LSan::addMalloc(MallocInfo&& info) {
    std::lock_guard lock(infoMutex);
    
    if (__lsan_statsActive) {
        stats += info;
    }
    
    infos.insert_or_assign(info.pointer, info);
=======
void LSan::changeMalloc(MallocInfo&& info) {
    changeMalloc(nullptr, std::move(info));
>>>>>>> 699e5348
}

/**
 * Prints the callstack size exceeded hint onto the given output stream.
 *
 * @param stream the output stream to print to
 * @return the given output stream
 */
static inline auto printCallstackSizeExceeded(std::ostream & stream) -> std::ostream & {
    using formatter::Style;
    
    stream << "Hint:" << formatter::get<Style::GREYED>
           << formatter::format<Style::ITALIC>(" to see longer callstacks, increase the value of ")
           << formatter::clear<Style::GREYED> << "LSAN_CALLSTACK_SIZE" << formatter::get<Style::GREYED>
           << " (__lsan_callstackSize)" << formatter::format<Style::ITALIC>(" (currently ")
           << formatter::clear<Style::GREYED> << __lsan_callstackSize
           << formatter::format<Style::ITALIC, Style::GREYED>(").") << std::endl << std::endl;
    
    return stream;
}

auto LSan::maybeHintCallstackSize(std::ostream & out) const -> std::ostream & {
    if (callstackSizeExceeded) {
        out << printCallstackSizeExceeded;
    }
    return out;
}

void LSan::addTLSKey(const pthread_key_t& key) {
    std::lock_guard lock { mutex };
    bool ignoreMalloc = getIgnoreMalloc();
    setIgnoreMalloc(true);
    std::lock_guard lock2 { tlsKeyMutex };

    keys.insert(key);
    setIgnoreMalloc(ignoreMalloc);
}

auto LSan::removeTLSKey(const pthread_key_t& key) -> bool {
    std::lock_guard lock { mutex };

    bool ignoreMalloc = getIgnoreMalloc();
    setIgnoreMalloc(true);
    std::lock_guard lock2 { tlsKeyMutex };

    const bool toReturn = keys.erase(key) != 0;
    setIgnoreMalloc(ignoreMalloc);
    return toReturn;
}

/**
 * Prints a deprecation notice using the given information.
 *
 * @param out the output stream to print to
 * @param envName the name of the variable in the environment
 * @param apiName the name of the variable in the C API
 * @param message the deprecation message
 */
static inline void printDeprecation(      std::ostream & out,
                                    const std::string &  envName,
                                    const std::string &  apiName,
                                    const std::string &  message) {
    using formatter::Style;
    
    out << std::endl << formatter::format<Style::RED>(formatter::formatString<Style::BOLD>(envName) + " ("
                                                      + formatter::formatString<Style::ITALIC>(apiName) + ") " + message + "!")
        << std::endl;
}

/**
 * This function prints the deprecation warnings for deprecated variables
 * found in the environment.
 *
 * @param out the output stream to print to
 * @return the given output stream
 */
static inline auto maybeShowDeprecationWarnings(std::ostream & out) -> std::ostream & {
    using formatter::Style;
    
    if (has("LSAN_PRINT_STATS_ON_EXIT")) {
        printDeprecation(out,
                         "LSAN_PRINT_STATS_ON_EXIT",
                         "__lsan_printStatsOnExit",
                         "is no longer supported and " + formatter::formatString<Style::BOLD>("deprecated since version 1.7"));
    }
    if (has("LSAN_PRINT_LICENSE")) {
        printDeprecation(out,
                         "LSAN_PRINT_LICENSE",
                         "__lsan_printLicense",
                         "is no longer supported and " + formatter::formatString<Style::BOLD>("deprecated since version 1.8"));
    }
    if (has("LSAN_PRINT_WEBSITE")) {
        printDeprecation(out,
                         "LSAN_PRINT_WEBSITE",
                         "__lsan_printWebsite",
                         "is no longer supported and " + formatter::formatString<Style::BOLD>("deprecated since version 1.8"));
    }
    return out;
}

auto operator<<(std::ostream& stream, LSan& self) -> std::ostream& {
    using formatter::Style;
    
    std::lock_guard lock(self.infoMutex);

    callstack_autoClearCaches = false;
    
    const auto& stats = self.classifyLeaks();

    // [x] classify the leaks
    // [x] create summary on the way
    // [x] print summary
    // [x] print lost memory - according to what types should be shown and with a note what kind of leak it is
    // [x] print summary again
    // [x] print hint for how to make the rest visible

    if (stats.getTotal() > 0) {
        // TODO: Optionally collaps identical callstacks
        // TODO: Return early if no leaks have been detected
        // TODO: Further formatting
        // TODO: Maybe split between direct and indirect?
        stream << "Total: " << stats.getTotal() << " leaks (" << bytesToString(stats.getTotalBytes()) << ")" << std::endl
               << "       " << stats.getTotalLost() << " leaks (" << bytesToString(stats.getLostBytes()) << ") lost" << std::endl
               << "       " << stats.getTotalReachable() << " leaks (" << bytesToString(stats.getReachableBytes()) << ") reachable" << std::endl
               << std::endl;

        for (const auto& record : stats.recordsLost) {
            if (record->leakType != LeakType::unreachableDirect) continue;

            stream << *record << std::endl;
        }

        // TODO: Possibility to show indirects

        if ((true)) { // TODO: If should show reachables
            for (const auto& record : stats.recordsGlobal) {
                stream << *record << std::endl;
            }
            for (const auto& record : stats.recordsTlv) {
                stream << *record << std::endl;
            }
            for (const auto& record : stats.recordsStack) {
                stream << *record << std::endl;
            }
        } else {
            stream << "Set LSAN_SHOW_REACHABLES to true to display reachable memory leaks." << std::endl;
        }

        if (self.callstackSizeExceeded) {
            stream << printCallstackSizeExceeded;
            self.callstackSizeExceeded = false;
        }
        if (__lsan_relativePaths) {
            stream << printWorkingDirectory;
        }
    } else {
        stream << "No leaks detected." << std::endl;
    }

    stream << maybeShowDeprecationWarnings;
    if (self.userRegexError.has_value()) {
        stream << std::endl << formatter::get<Style::RED>
               << formatter::format<Style::BOLD>("LSAN_FIRST_PARTY_REGEX") << " ("
               << formatter::format<Style::ITALIC>("__lsan_firstPartyRegex") << ") "
               << formatter::format<Style::BOLD>("ignored: ")
               << formatter::format<Style::ITALIC, Style::BOLD>("\"" + self.userRegexError.value() + "\"")
               << formatter::clear<Style::RED> << std::endl;
    }
    if (stats.getTotal() > 0) {
        // TODO: Further formatting
        stream << std::endl << "Summary:" << std::endl
               << "Total: " << stats.getTotal() << " leaks (" << bytesToString(stats.getTotalBytes()) << ")" << std::endl
               << "       " << stats.getTotalLost() << " leaks (" << bytesToString(stats.getLostBytes()) << ") lost" << std::endl
               << "       " << stats.getTotalReachable() << " leaks (" << bytesToString(stats.getReachableBytes()) << ") reachable" << std::endl;
    }

    callstack_clearCaches();
    callstack_autoClearCaches = true;
    
#ifdef BENCHMARK
    stream << std::endl << timing::printTimings << std::endl;
#endif

    return stream;
}
}<|MERGE_RESOLUTION|>--- conflicted
+++ resolved
@@ -84,7 +84,6 @@
     }
 }
 
-<<<<<<< HEAD
 constexpr static const auto alignment = sizeof(void*);
 
 static constexpr inline auto align(uintptr_t ptr, bool up = true) -> uintptr_t {
@@ -373,114 +372,6 @@
     }
 }
 
-auto LSan::classifyLeaks() -> LeakKindStats {
-    // TODO: Search on the other thread stacks
-    auto toReturn = LeakKindStats();
-
-    auto& out = getOutputStream();
-    const auto& clear = [](std::ostream& out) -> std::ostream& {
-        if (isATTY()) {
-            return out << "\r                                                        \r";
-        }
-        return out << std::endl;
-    };
-    out << "Searching globals and compile time thread locals...";
-    const auto& [regions, locals] = getGlobalRegionsAndTLVs();
-    out << clear << "Collecting the leaks...";
-    for (auto it = infos.begin(); it != infos.end();) {
-        const auto& local = locals.find(it->first);
-        if (local != locals.end() || it->second.deleted || callstackHelper::getCallstackType(it->second.createdCallstack) != callstackHelper::CallstackType::USER) {
-            it = infos.erase(it);
-        } else {
-            ++it;
-        }
-    }
-
-    out << clear << "Reachability analysis: Stack, part I...";
-    for (auto& [ptr, record] : infos) {
-        if (record.leakType == LeakType::reachableDirect) {
-            ++toReturn.stack;
-            toReturn.bytesStack += record.size;
-            const auto& [count, bytes] = classifyRecord(record, LeakType::reachableIndirect);
-            toReturn.stackIndirect += count;
-            toReturn.bytesStackIndirect += bytes;
-            toReturn.recordsStack.insert(&record);
-        }
-    }
-
-    out << clear << "Reachability analysis: Stack, part II...";
-    // Search on our stack
-    const auto  here = align(__builtin_frame_address(0), false);
-    const auto begin = align(findStackBegin());
-    const auto& [stackHereDirect, stackHereBytes, 
-                 stackHereIndirect, stackHereBytesIndirect] = classifyLeaks(here, begin,
-                                                                            LeakType::reachableDirect, LeakType::reachableIndirect,
-                                                                            toReturn.recordsStack, true);
-    toReturn.stack += stackHereDirect;
-    toReturn.stackIndirect += stackHereIndirect;
-    toReturn.bytesStack += stackHereBytes;
-    toReturn.bytesStackIndirect += stackHereBytesIndirect;
-
-    out << clear << "Reachability analysis: Globals...";
-    // Search in global space
-    for (const auto& region : regions) {
-        const auto& [regionDirect, regionBytes,
-                     regionIndirect, regionBytesIndirect] = classifyLeaks(align(region.begin), align(region.end, false),
-                                                                          LeakType::globalDirect, LeakType::globalIndirect,
-                                                                          toReturn.recordsGlobal, true);
-        toReturn.global += regionDirect;
-        toReturn.globalIndirect += regionIndirect;
-        toReturn.bytesGlobal += regionBytes;
-        toReturn.bytesGlobalIndirect += regionBytesIndirect;
-    }
-    
-    out << clear << "Reachability analysis: Runtime thread-local variables...";
-    // Search in the runtime thread locals
-    for (const auto& key : keys) {
-        const auto value = pthread_getspecific(key);
-        if (value == nullptr) continue;
-
-        const auto& it = infos.find(value);
-        if (it == infos.end()) continue;
-
-        it->second.leakType = LeakType::tlvDirect;
-        const auto& [count, bytes] = classifyRecord(it->second, LeakType::tlvIndirect);
-        toReturn.tlvIndirect += count;
-        toReturn.bytesTlvIndirect += bytes;
-        ++toReturn.tlv;
-        toReturn.bytesTlv += it->second.size;
-        toReturn.recordsTlv.insert(&it->second);
-    }
-
-    out << clear << "Reachability analysis: Lost memory...";
-    // All leaks still unclassified are unreachable, search for reachability inside them
-    for (auto& [pointer, record] : infos) {
-        if (record.leakType != LeakType::unclassified || record.deleted) {
-            continue;
-        }
-        record.leakType = LeakType::unreachableDirect;
-        const auto& [count, bytes] = classifyRecord(record, LeakType::unreachableIndirect);
-        toReturn.lostIndirect += count;
-        toReturn.bytesLostIndirect += bytes;
-        toReturn.recordsLost.insert(&record);
-    }
-    out << clear << "Enumerating lost memory leaks...";
-    toReturn.lost = infos.size()
-                    - toReturn.stack - toReturn.stackIndirect
-                    - toReturn.global - toReturn.globalIndirect
-                    - toReturn.lostIndirect
-                    - toReturn.tlv - toReturn.tlvIndirect;
-    for (const auto& record : toReturn.recordsLost) {
-        if (record->leakType != LeakType::unreachableDirect) continue;
-
-        toReturn.bytesLost += record->size;
-    }
-    out << clear << clear;
-    return toReturn;
-}
-
-LSan::LSan() {
-=======
 /**
  * If the given pointer is a TLSTracker, it is deleted and the thread-local
  * value is set to point to the global tracker instance.
@@ -504,6 +395,112 @@
     }
 }
 
+auto LSan::classifyLeaks() -> LeakKindStats {
+    // TODO: Search on the other thread stacks
+    auto toReturn = LeakKindStats();
+
+    auto& out = getOutputStream();
+    const auto& clear = [](std::ostream& out) -> std::ostream& {
+        if (isATTY()) {
+            return out << "\r                                                        \r";
+        }
+        return out << std::endl;
+    };
+    out << "Searching globals and compile time thread locals...";
+    const auto& [regions, locals] = getGlobalRegionsAndTLVs();
+    out << clear << "Collecting the leaks...";
+    for (auto it = infos.begin(); it != infos.end();) {
+        const auto& local = locals.find(it->first);
+        if (local != locals.end() || it->second.deleted || callstackHelper::getCallstackType(it->second.createdCallstack) != callstackHelper::CallstackType::USER) {
+            it = infos.erase(it);
+        } else {
+            ++it;
+        }
+    }
+
+    out << clear << "Reachability analysis: Stack, part I...";
+    for (auto& [ptr, record] : infos) {
+        if (record.leakType == LeakType::reachableDirect) {
+            ++toReturn.stack;
+            toReturn.bytesStack += record.size;
+            const auto& [count, bytes] = classifyRecord(record, LeakType::reachableIndirect);
+            toReturn.stackIndirect += count;
+            toReturn.bytesStackIndirect += bytes;
+            toReturn.recordsStack.insert(&record);
+        }
+    }
+
+    out << clear << "Reachability analysis: Stack, part II...";
+    // Search on our stack
+    const auto  here = align(__builtin_frame_address(0), false);
+    const auto begin = align(findStackBegin());
+    const auto& [stackHereDirect, stackHereBytes, 
+                 stackHereIndirect, stackHereBytesIndirect] = classifyLeaks(here, begin,
+                                                                            LeakType::reachableDirect, LeakType::reachableIndirect,
+                                                                            toReturn.recordsStack, true);
+    toReturn.stack += stackHereDirect;
+    toReturn.stackIndirect += stackHereIndirect;
+    toReturn.bytesStack += stackHereBytes;
+    toReturn.bytesStackIndirect += stackHereBytesIndirect;
+
+    out << clear << "Reachability analysis: Globals...";
+    // Search in global space
+    for (const auto& region : regions) {
+        const auto& [regionDirect, regionBytes,
+                     regionIndirect, regionBytesIndirect] = classifyLeaks(align(region.begin), align(region.end, false),
+                                                                          LeakType::globalDirect, LeakType::globalIndirect,
+                                                                          toReturn.recordsGlobal, true);
+        toReturn.global += regionDirect;
+        toReturn.globalIndirect += regionIndirect;
+        toReturn.bytesGlobal += regionBytes;
+        toReturn.bytesGlobalIndirect += regionBytesIndirect;
+    }
+    
+    out << clear << "Reachability analysis: Runtime thread-local variables...";
+    // Search in the runtime thread locals
+    for (const auto& key : keys) {
+        const auto value = pthread_getspecific(key);
+        if (value == nullptr) continue;
+
+        const auto& it = infos.find(value);
+        if (it == infos.end()) continue;
+
+        it->second.leakType = LeakType::tlvDirect;
+        const auto& [count, bytes] = classifyRecord(it->second, LeakType::tlvIndirect);
+        toReturn.tlvIndirect += count;
+        toReturn.bytesTlvIndirect += bytes;
+        ++toReturn.tlv;
+        toReturn.bytesTlv += it->second.size;
+        toReturn.recordsTlv.insert(&it->second);
+    }
+
+    out << clear << "Reachability analysis: Lost memory...";
+    // All leaks still unclassified are unreachable, search for reachability inside them
+    for (auto& [pointer, record] : infos) {
+        if (record.leakType != LeakType::unclassified || record.deleted) {
+            continue;
+        }
+        record.leakType = LeakType::unreachableDirect;
+        const auto& [count, bytes] = classifyRecord(record, LeakType::unreachableIndirect);
+        toReturn.lostIndirect += count;
+        toReturn.bytesLostIndirect += bytes;
+        toReturn.recordsLost.insert(&record);
+    }
+    out << clear << "Enumerating lost memory leaks...";
+    toReturn.lost = infos.size()
+                    - toReturn.stack - toReturn.stackIndirect
+                    - toReturn.global - toReturn.globalIndirect
+                    - toReturn.lostIndirect
+                    - toReturn.tlv - toReturn.tlvIndirect;
+    for (const auto& record : toReturn.recordsLost) {
+        if (record->leakType != LeakType::unreachableDirect) continue;
+
+        toReturn.bytesLost += record->size;
+    }
+    out << clear << clear;
+    return toReturn;
+}
+
 /**
  * @brief Creates and returns a thread-local storage key with the function
  * `destroySaniKey` as destructor.
@@ -521,7 +518,6 @@
 }
 
 LSan::LSan(): saniKey(createSaniKey()) {
->>>>>>> 699e5348
     atexit(exitHook);
 
     signals::registerFunction(signals::handlers::stats, SIGUSR1);
@@ -664,13 +660,8 @@
     return std::make_pair(true, std::nullopt);
 }
 
-<<<<<<< HEAD
-auto LSan::changeMalloc(const MallocInfo& info) -> bool {
-    std::lock_guard lock(infoMutex);
-=======
 void LSan::changeMalloc(ATracker* tracker, MallocInfo&& info) {
     std::lock_guard lock { infoMutex };
->>>>>>> 699e5348
 
     const auto& it = infos.find(info.pointer);
     if (it == infos.end()) {
@@ -690,19 +681,8 @@
     infos.insert_or_assign(info.pointer, info);
 }
 
-<<<<<<< HEAD
-void LSan::addMalloc(MallocInfo&& info) {
-    std::lock_guard lock(infoMutex);
-    
-    if (__lsan_statsActive) {
-        stats += info;
-    }
-    
-    infos.insert_or_assign(info.pointer, info);
-=======
 void LSan::changeMalloc(MallocInfo&& info) {
     changeMalloc(nullptr, std::move(info));
->>>>>>> 699e5348
 }
 
 /**
