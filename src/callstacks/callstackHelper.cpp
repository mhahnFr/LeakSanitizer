/*
 * LeakSanitizer - Small library showing information about lost memory.
 *
 * Copyright (C) 2023 - 2024  mhahnFr
 *
 * This file is part of the LeakSanitizer.
 *
 * The LeakSanitizer is free software: you can redistribute it and/or modify
 * it under the terms of the GNU General Public License as published by
 * the Free Software Foundation, either version 3 of the License, or
 * (at your option) any later version.
 *
 * The LeakSanitizer is distributed in the hope that it will be useful,
 * but WITHOUT ANY WARRANTY; without even the implied warranty of
 * MERCHANTABILITY or FITNESS FOR A PARTICULAR PURPOSE.  See the
 * GNU General Public License for more details.
 *
 * You should have received a copy of the GNU General Public License along with the
 * LeakSanitizer, see the file LICENSE.  If not, see <https://www.gnu.org/licenses/>.
 */

#include <map>
#include <string>

#include <lsan_internals.h>

#define LCS_USE_UNSAFE_OPTIMIZATION 1
#include <callstack.h>
#include <callstack_internals.h>

#include "callstackHelper.hpp"

#include "../formatter.hpp"
#include "../lsanMisc.hpp"

namespace lsan::callstackHelper {
/**
 * An enumeration containing the currently known classifications of a binary file path.
 */
enum class Classification {
    /** Indicates the file path is first party.    */
    firstParty,
    /** Indicates the file path is user-defined.   */
    none
};

/** Caches the classifications of the file paths. */
static std::map<const char*, Classification> cache;

/**
 * Returns whether the given binary file name represents a first party
 * (system) binary.
 *
 * @param file the binary file name to be checked
 * @return whether the given binary file name is first party
 */
static inline auto isFirstPartyCore(const std::string& file) -> bool {
    return file.rfind("/usr/lib", 0) != std::string::npos
        || file.rfind("/lib", 0)     != std::string::npos
        || file.rfind("/System", 0)  != std::string::npos;
}

/**
 * Classifies the given binary file name.
 *
 * @param file the binary file name to be checked
 * @return the classification of the file name
 */
static inline auto classify(const std::string& file) -> Classification {
    if (isFirstPartyCore(file)) {
        return Classification::firstParty;
    }
    return Classification::none;
}

/**
 * Classifies and caches the given binary file name.
 *
 * @param file the binary file name to be classified
 * @return the classification of the file name
 */
static inline auto classifyAndCache(const char* file) -> Classification {
    const auto& toReturn = classify(file);
    cache.emplace(std::make_pair(file, toReturn));
    return toReturn;
}

/**
 * @brief Returns whether the given binary file name is first party.
 *
 * Uses the cache.
 *
 * @param file the binary file name to be checked
 * @return whether the given binary file name is first party
 */
static inline auto isFirstPartyCached(const char* file) -> bool {
    const auto& it = cache.find(file);
    if (it != cache.end()) {
        return it->second == Classification::firstParty;
    }
    return classifyAndCache(file) == Classification::firstParty;
}

/**
 * @brief Returns whether the given binary file name is first party.
 *
 * Uses the cache if appropriate.
 *
 * @param file the binary file name to be checked
 * @return whether the given binary file name is first party
 */
static inline auto isFirstParty(const char* file) -> bool {
    return callstack_autoClearCaches ? isFirstPartyCore(file) : isFirstPartyCached(file);
}

<<<<<<< HEAD
=======
auto getCallstackType(lcs::callstack & callstack) -> CallstackType {
    const auto& frames = callstack_autoClearCaches ? callstack_getBinaries(callstack)
                                                   : callstack_getBinariesCached(callstack);
    if (frames == nullptr) return CallstackType::USER;

    std::size_t firstPartyCount = 0;
    const auto frameCount = callstack_getFrameCount(callstack);
    for (std::size_t i = 0; i < frameCount; ++i) {
        const auto binaryFile = frames[i].binaryFile;
        
        if (binaryFile == nullptr || frames[i].binaryFileIsSelf) {
            continue;
        } else if (isTotallyIgnored(binaryFile)) {
            return CallstackType::HARD_IGNORE;
        } else if (isFirstParty(binaryFile)) {
            if (++firstPartyCount > getBehaviour().firstPartyThreshold()) {
                return CallstackType::FIRST_PARTY_ORIGIN;
            }
        } else {
            return CallstackType::USER;
        }
    }
    return CallstackType::FIRST_PARTY;
}

>>>>>>> f953311c
/**
 * @brief Returns the name of the binary file of the given callstack frame.
 *
 * The file name is allowed to be a relative if `__lsan_relativePaths` is `true`.
 *
 * @param frame the callstack frame
 * @return the name of the binary file of the given callstack frame
 */
static inline auto getCallstackFrameName(const callstack_frame & frame) -> std::string {
    if (frame.binaryFile == nullptr) {
        return "<< Unknown >>";
    }
    
    return getBehaviour().relativePaths() ? callstack_frame_getShortestName(&frame) : frame.binaryFile;
}

/**
 * @brief Returns the name of the source file of the given callstack frame.
 *
 * The file name is allowed to be relative if `__lsan_relativePaths` is `true`.
 *
 * @param frame the callstack frame
 * @return the name of the source file name of the given callstack frame
 */
static inline auto getCallstackFrameSourceFile(const callstack_frame & frame) -> std::string {
    return getBehaviour().relativePaths() ? callstack_frame_getShortestSourceFile(&frame) : frame.sourceFile;
}

/**
 * Formats the given callstack frame onto the given output stream using the given style.
 *
 * @param frame the callstack frame to be formatted
 * @param out the output stream
 * @tparam S the style to be used
 */
template<formatter::Style S>
static inline void formatShared(const callstack_frame& frame, std::ostream & out) {
    using formatter::Style;
    
    if (getBehaviour().printBinaries()) {
        bool reset = false;
        if constexpr (S == Style::GREYED || S == Style::BOLD) {
            reset = true;
        }
        out << formatter::format<Style::ITALIC>("(" + getCallstackFrameName(frame) + ")") << (reset ? formatter::get<S>() : "") << " ";
    }
    bool needsBrackets = false;
    if (frame.sourceFile == nullptr || getBehaviour().printFunctions()) {
        out << (frame.function == nullptr ? "<< Unknown >>" : frame.function);
        needsBrackets = true;
    }
    if (frame.sourceFile != nullptr) {
        if (needsBrackets) {
            out << " (" << formatter::get<Style::GREYED, Style::UNDERLINED>;
        }
        out << getCallstackFrameSourceFile(frame) << ":" << frame.sourceLine;
        if (frame.sourceLineColumn > 0) {
            out << ":" << frame.sourceLineColumn;
        }
        if (needsBrackets) {
            out << formatter::clear<Style::GREYED, Style::UNDERLINED>;
            if constexpr (S == Style::GREYED || S == Style::BOLD) {
                out << formatter::get<S>;
            }
            out << ")";
        }
    }
    out << formatter::clear<S> << std::endl;
}

void format(lcs::callstack & callstack, std::ostream & stream) {
    using formatter::Style;

    if (!callstack_autoClearCaches) {
        // Make sure to use the cached values and
        // potentially fail early.
        //
        //                          - mhahnFr
        if (callstack_getBinariesCached(callstack) == nullptr) {
            stream << formatter::format<Style::RED>("LSan: Error: Failed to translate the callstack.") << std::endl;
            return;
        }
    }
    const auto& frames = callstack_toArray(callstack);
    const auto& size   = callstack_getFrameCount(callstack);

    if (frames == nullptr) {
        stream << formatter::format<Style::RED>("LSan: Error: Failed to translate the callstack.") << std::endl;
        return;
    }

    bool firstHit   = true,
         firstPrint = true;
    std::size_t i, printed;
    for (i = printed = 0; i < size && printed < getBehaviour().callstackSize(); ++i) {
        const auto binaryFile = frames[i].binaryFile;
        
        if (binaryFile == nullptr || (firstPrint && frames[i].binaryFileIsSelf)) {
            continue;
        } else if (firstHit && isFirstParty(binaryFile)) {
            stream << formatter::get<Style::GREYED>
                   << formatter::format<Style::ITALIC>(firstPrint ? "At: " : "at: ");
            formatShared<Style::GREYED>(frames[i], stream);
        } else if (firstHit) {
            firstHit = false;
            stream << formatter::get<Style::BOLD>
                   << formatter::format<Style::ITALIC>(firstPrint ? "In: " : "in: ");
            formatShared<Style::BOLD>(frames[i], stream);
        } else {
            stream << formatter::format<Style::ITALIC>(firstPrint ? "At: " : "at: ");
            formatShared<Style::NONE>(frames[i], stream);
        }
        firstPrint = false;
        ++printed;
    }
    if (i < size) {
        stream << std::endl << formatter::format<Style::UNDERLINED, Style::ITALIC>("And " + std::to_string(size - i) + " more line" + (size - i > 1 ? "s" : "") + "...") << std::endl;
        getInstance().setCallstackSizeExceeded(true);
    }
}

auto isSuppressed(const suppression::Suppression& suppression, lcs::callstack& callstack) -> bool {
    for (std::size_t i = 0; i + suppression.topCallstack.size() <= callstack->backtraceSize; ++i) {
        auto matched { false };
        for (std::size_t j = 0; j < suppression.topCallstack.size(); ++j) {
            const auto& frameAddress = uintptr_t(callstack->backtrace[i + j]);
            const auto& range = suppression.topCallstack[j];
            if (frameAddress >= range.first && frameAddress <= range.first + range.second) {
                matched = true;
            } else {
                matched = false;
                break;
            }
        }
        if (matched) {
            return true;
        }
    }
    return false;
}
}<|MERGE_RESOLUTION|>--- conflicted
+++ resolved
@@ -113,34 +113,6 @@
     return callstack_autoClearCaches ? isFirstPartyCore(file) : isFirstPartyCached(file);
 }
 
-<<<<<<< HEAD
-=======
-auto getCallstackType(lcs::callstack & callstack) -> CallstackType {
-    const auto& frames = callstack_autoClearCaches ? callstack_getBinaries(callstack)
-                                                   : callstack_getBinariesCached(callstack);
-    if (frames == nullptr) return CallstackType::USER;
-
-    std::size_t firstPartyCount = 0;
-    const auto frameCount = callstack_getFrameCount(callstack);
-    for (std::size_t i = 0; i < frameCount; ++i) {
-        const auto binaryFile = frames[i].binaryFile;
-        
-        if (binaryFile == nullptr || frames[i].binaryFileIsSelf) {
-            continue;
-        } else if (isTotallyIgnored(binaryFile)) {
-            return CallstackType::HARD_IGNORE;
-        } else if (isFirstParty(binaryFile)) {
-            if (++firstPartyCount > getBehaviour().firstPartyThreshold()) {
-                return CallstackType::FIRST_PARTY_ORIGIN;
-            }
-        } else {
-            return CallstackType::USER;
-        }
-    }
-    return CallstackType::FIRST_PARTY;
-}
-
->>>>>>> f953311c
 /**
  * @brief Returns the name of the binary file of the given callstack frame.
  *
