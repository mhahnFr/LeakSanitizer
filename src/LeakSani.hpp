--- conflicted
+++ resolved
@@ -42,16 +42,11 @@
  #include "timing.hpp"
 #endif
 
-<<<<<<< HEAD
 #include "helpers/LeakKindStats.hpp"
+#include "behaviour/Behaviour.hpp"
 #include "statistics/Stats.hpp"
 #include "wrappers/realAlloc.hpp"
-=======
-#include "allocations/realAlloc.hpp"
-#include "behaviour/Behaviour.hpp"
-#include "statistics/Stats.hpp"
 #include "suppression/Suppression.hpp"
->>>>>>> 83a5f295
 
 namespace lsan {
 /**
@@ -86,36 +81,15 @@
     std::mutex timingMutex;
 #endif
 
-<<<<<<< HEAD
-    /**
-     * @brief Generates and returns a regular expression object for the given string.
-     *
-     * Sets the regex error message if the given string was not a valid regular expression.
-     *
-     * @param regex the string with the regular expression
-     * @return an optional regex object
-     */
-    auto generateRegex(const char * regex) -> std::optional<std::regex>;
-
     auto classifyLeaks() -> LeakKindStats;
     auto classifyRecord(MallocInfo& info, const LeakType& currentType) -> CountAndBytes;
 
-=======
->>>>>>> 83a5f295
     /**
      * Creates a thread-safe copy of the thread-local tracker list.
      *
      * @return the copy
      */
     auto copyTrackerList() -> decltype(tlsTrackers);
-
-<<<<<<< HEAD
-    /**
-     * Loads the user first party regular expression.
-     */
-    inline void loadUserRegex() {
-        userRegex = generateRegex(__lsan_firstPartyRegex);
-    }
 
     inline auto classifyLeaks(uintptr_t begin, uintptr_t end,
                               LeakType direct, LeakType indirect,
@@ -219,8 +193,6 @@
         return std::make_tuple(count, bytes, iCount, iBytes);
     }
 
-=======
->>>>>>> 83a5f295
 protected:
     virtual inline void maybeAddToStats(const MallocInfo& info) final override {
         if (behaviour.statsActive()) {
@@ -393,7 +365,6 @@
         return stats;
     }
 
-<<<<<<< HEAD
     void classifyStackLeaksShallow();
     void addTLSKey(const pthread_key_t& key);
     auto removeTLSKey(const pthread_key_t& key) -> bool;
@@ -401,7 +372,7 @@
     auto hasTLSKey(const pthread_key_t& key) -> bool;
 
     virtual auto addTLSValue(const pthread_key_t& key, const void* value) -> bool final override;
-=======
+
     /**
      * Returns the behaviour object associated with this instance.
      *
@@ -410,7 +381,6 @@
     constexpr inline auto getBehaviour() const -> const behaviour::Behaviour& {
         return behaviour;
     }
->>>>>>> 83a5f295
 
     friend auto operator<<(std::ostream&, LSan&) -> std::ostream&;
 };
