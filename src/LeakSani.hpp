--- conflicted
+++ resolved
@@ -51,19 +51,15 @@
  *
  * It acts as an allocation tracker.
  */
-<<<<<<< HEAD
 class LSan final: public ATracker {
-=======
-class LSan {
-    template<
-        typename Key,
-        typename T,
-        typename Compare = std::less<Key>,
-        typename Allocator = PoolAllocator<std::pair<const Key, T>>
-    > using PoolMap = std::map<Key, T, Compare, Allocator>;
-    /** A map containing all allocation records, sorted by their allocated pointers.    */
-    PoolMap<const void* const, MallocInfo> infos;
->>>>>>> a32d8464
+//    template<
+//        typename Key,
+//        typename T,
+//        typename Compare = std::less<Key>,
+//        typename Allocator = PoolAllocator<std::pair<const Key, T>>
+//    > using PoolMap = std::map<Key, T, Compare, Allocator>;
+//    /** A map containing all allocation records, sorted by their allocated pointers.    */
+//    PoolMap<const void* const, MallocInfo> infos;
     /** An object holding all statistics.                                               */
     Stats stats;
     /** Indicates whether the set callstack size has been exceeded during the printing. */
