/*
 * LeakSanitizer - Small library showing information about lost memory.
 *
 * Copyright (C) 2022 - 2024  mhahnFr
 *
 * This file is part of the LeakSanitizer.
 *
 * The LeakSanitizer is free software: you can redistribute it and/or modify
 * it under the terms of the GNU General Public License as published by
 * the Free Software Foundation, either version 3 of the License, or
 * (at your option) any later version.
 *
 * The LeakSanitizer is distributed in the hope that it will be useful,
 * but WITHOUT ANY WARRANTY; without even the implied warranty of
 * MERCHANTABILITY or FITNESS FOR A PARTICULAR PURPOSE.  See the
 * GNU General Public License for more details.
 *
 * You should have received a copy of the GNU General Public License along with the
 * LeakSanitizer, see the file LICENSE.  If not, see <https://www.gnu.org/licenses/>.
 */

#ifndef LeakSani_hpp
#define LeakSani_hpp

#include <atomic>
#include <map>
#include <mutex>
#include <optional>
#include <ostream>
#include <set>
#include <tuple>
#include <utility>
#include <vector>

#include <pthread.h>
#include <lsan_internals.h>

#include "ATracker.hpp"
#include "MallocInfo.hpp"

#ifdef BENCHMARK
 #include "timing.hpp"
#endif

#include "helpers/LeakKindStats.hpp"
#include "behaviour/Behaviour.hpp"
#include "statistics/Stats.hpp"
#include "wrappers/realAlloc.hpp"
#include "suppression/Suppression.hpp"

namespace lsan {
/**
 * @brief This class manages everything this sanitizer is capable to do.
 *
 * It acts as an allocation tracker.
 */
class LSan final: public ATracker {
    using CountAndBytes = std::pair<std::size_t, std::size_t>;
    using CountAndBytesAndIndirect = std::tuple<std::size_t, std::size_t, std::size_t, std::size_t>;

    std::set<pthread_key_t> keys;
    std::mutex tlsKeyMutex;
    std::map<std::pair<pthread_t, pthread_key_t>, const void*> tlsKeyValues;
    std::mutex tlsKeyValuesMutex;
    /** An object holding all statistics.                                               */
    Stats stats;
    /** The behaviour handling object.                                                  */
    behaviour::Behaviour behaviour;
    /** Indicates whether the set callstack size has been exceeded during the printing. */
    bool callstackSizeExceeded = false;
    std::optional<std::vector<suppression::Suppression>> suppressions;
    /** The registered thread-local allocation trackers.                                */
    std::set<ATracker*> tlsTrackers;
    /** The mutex to manage the access to the registered thread-local trackers.         */
    std::mutex tlsTrackerMutex;

#ifdef BENCHMARK
    /** The registered timings of the allocations.                                      */
    std::map<timing::AllocType, timing::Timings> timingMap;
    /** The mutex to manage access to the allocation timings.                           */
    std::mutex timingMutex;
#endif

    auto classifyLeaks() -> LeakKindStats;
    auto classifyRecord(MallocInfo& info, const LeakType& currentType) -> CountAndBytes;

    /**
     * Creates a thread-safe copy of the thread-local tracker list.
     *
     * @return the copy
     */
    auto copyTrackerList() -> decltype(tlsTrackers);

<<<<<<< HEAD
    /**
     * Loads the user first party regular expression.
     */
    inline void loadUserRegex() {
        userRegex = generateRegex(__lsan_firstPartyRegex);
    }

    inline auto findWithSpecials(void* ptr) -> decltype(infos)::iterator {
        auto toReturn = infos.find(ptr);
        if (toReturn == infos.end()) {
            toReturn = infos.find(reinterpret_cast<void*>(reinterpret_cast<uintptr_t>(ptr) - 2 * sizeof(void*)));
        }
        if (toReturn == infos.end()) {
            toReturn = infos.find(reinterpret_cast<void*>(reinterpret_cast<uintptr_t>(ptr) - sizeof(void*)));
        }
        return toReturn;
    }

=======
>>>>>>> 2e401d52
    inline auto classifyLeaks(uintptr_t begin, uintptr_t end,
                              LeakType direct, LeakType indirect,
                              std::set<MallocInfo*>& directs, bool skipClassifieds = false) -> CountAndBytesAndIndirect {
        std::size_t directCount   { 0 },
                    indirectCount { 0 },
                    directBytes   { 0 },
                    indirectBytes { 0 };
        for (uintptr_t it = begin; it < end; it += sizeof(uintptr_t)) {
            const auto& record = infos.find(*reinterpret_cast<void**>(it));
            if (record == infos.end() || record->second.deleted || (skipClassifieds && record->second.leakType != LeakType::unclassified)) {
                continue;
            }
            if (record->second.leakType > direct) {
                record->second.leakType = direct;
                ++directCount;
                directBytes += record->second.size;
                directs.insert(&record->second);
            }
            const auto& [count, bytes] = classifyRecord(record->second, indirect);
            indirectCount += count;
            indirectBytes += bytes;
        }
        return std::make_tuple(directCount, directBytes, indirectCount, indirectBytes);
    }

    template<bool Four = false>
    constexpr inline auto classifyPointerUnion(void* ptr, std::set<MallocInfo*>& directs,
                                               LeakType direct, LeakType indirect) -> CountAndBytes {
        std::size_t count { 0 },
                    bytes { 0 };

        constexpr const auto order = Four ? 3 : 1;

        const auto& it = infos.find(reinterpret_cast<void*>(reinterpret_cast<uintptr_t>(ptr) & ~order));
        if (it != infos.end() && it->second.leakType > direct) {
            it->second.leakType = direct;
            const auto& [c, b] = classifyRecord(it->second, indirect);
            count = c;
            bytes = b;
            directs.insert(&it->second);
        }

        return std::make_pair(count, bytes);
    }

    inline auto classifyClass(void* cls, std::set<MallocInfo*>& directs, LeakType direct, LeakType indirect) -> CountAndBytesAndIndirect {
        std::size_t count  { 0 },
                    bytes  { 0 },
                    iCount { 0 },
                    iBytes { 0 };

        auto classWords = reinterpret_cast<void**>(cls);
        auto cachePtr = reinterpret_cast<void*>(reinterpret_cast<uintptr_t>(classWords[2]) & ((uintptr_t) 1 << 48) - 1);
        const auto& cacheIt = infos.find(cachePtr);
        if (cacheIt != infos.end() && cacheIt->second.leakType > direct) {
            cacheIt->second.leakType = direct;
            const auto& [rCount, rBytes] = classifyRecord(cacheIt->second, indirect);
            iCount += rCount;
            iBytes += rBytes;
            ++count;
            bytes += cacheIt->second.size;
            directs.insert(&cacheIt->second);
        }

        auto ptr = reinterpret_cast<void*>(reinterpret_cast<uintptr_t>(classWords[4]) & 0x0f007ffffffffff8UL);
        const auto& it = infos.find(ptr);
        if (it != infos.end()) {
            if (it->second.leakType > direct) {
                it->second.leakType = direct;
                // FIXME: What if already as indirect counted records are found elsewhere? Happens with this one:
                const auto& [rCount, rBytes] = classifyRecord(it->second, indirect);
                iCount += rCount;
                iBytes += rBytes;
                ++count;
                bytes += it->second.size;
                directs.insert(&it->second);
            }

            auto rwStuff = reinterpret_cast<void**>(it->second.pointer);
            auto ptr = reinterpret_cast<void*>(reinterpret_cast<uintptr_t>(rwStuff[1]) & ~1);
            const auto& it = infos.find(ptr);
            if (it != infos.end()) {
                if (it->second.leakType > direct) {
                    it->second.leakType = direct;
                    const auto& [rCount, rBytes] = classifyRecord(it->second, indirect);
                    iCount += rCount;
                    iBytes += rBytes;
                    ++count;
                    bytes += it->second.size;
                    directs.insert(&it->second);
                }
                if (it->second.size >= 4 * sizeof(void*)) {
                    const auto ptrArr = reinterpret_cast<void**>(it->second.pointer);
                    for (unsigned char i = 1; i < 4; ++i) {
                        classifyPointerUnion<true>(ptrArr[i], directs, direct, indirect);
                    }
                }
            }
        }
        return std::make_tuple(count, bytes, iCount, iBytes);
    }

protected:
    virtual inline void maybeAddToStats(const MallocInfo& info) final override {
        if (behaviour.statsActive()) {
            stats += info;
        }
    }

public:
    /** Indicates whether the allocation tracking has finished.                     */
    static std::atomic_bool finished;
    /** Indicates whether to ignore deallocations in the TLS deallocator.           */
    static std::atomic_bool preventDealloc;
    /** The thread-local storage key used for the thread-local allocation trackers. */
    const pthread_key_t saniKey;
    bool hasPrintedExit = false;

    LSan();
   ~LSan();

    LSan(const LSan&) = delete;
    LSan(LSan&&)      = delete;

    auto operator=(const LSan&) -> LSan& = delete;
    auto operator=(LSan&&)      -> LSan& = delete;

    inline static auto operator new(std::size_t count) -> void* {
        return real::malloc(count);
    }

    inline static void operator delete(void* ptr) {
        real::free(ptr);
    }

    /**
     * @brief Attempts to remove the allocation record associated with the given pointer.
     *
     * If no record is found in this instance, all registered trackers except
     * the given one are searched for the record.
     *
     * @param tracker the tracker to not be searched
     * @param pointer the pointer to the allocation
     * @return whether a record was removed and the potentially existing record
     */
    auto removeMalloc(ATracker* tracker, void* pointer) -> std::pair<bool, std::optional<MallocInfo::CRef>>;

    /**
     * @brief Replaces the allocation record with the given one.
     *
     * If no record is found in this instance, all registered trackers except
     * the given one are searched for the record.
     *
     * @param tracker the allocation tracker to not be searched
     * @param info the new allocation record
     */
    void changeMalloc(ATracker* tracker, MallocInfo&& info);

    /**
     * Registers the given allocation tracker.
     *
     * @param tracker the allocation tracker to be registered
     */
    void registerTracker(ATracker* tracker);

    /**
     * Deregisters the given allocation tracker.
     *
     * @param tracker the allocation tracker to be deregistered
     */
    void deregisterTracker(ATracker* tracker);

    /**
     * Absorbs the given allocation records.
     */
    void absorbLeaks(PoolMap<const void* const, MallocInfo>&& leaks);

    virtual void finish() final override;

#ifdef BENCHMARK
    /**
     * Returns the allocation timings.
     *
     * @return the allocation timings
     */
    constexpr inline auto getTimingMap() -> std::map<timing::AllocType, timing::Timings>& {
        return timingMap;
    }

    /**
     * Returns the timing mutex.
     *
     * @return the timing mutex
     */
    constexpr inline auto getTimingMutex() -> std::mutex& {
        return timingMutex;
    }
#endif

    auto getSuppressions() -> const std::vector<suppression::Suppression>&;

    /**
     * Returns the mutex for the allocations and tracking.
     *
     * @return the mutex
     */
    constexpr inline auto getMutex() -> std::recursive_mutex & {
        return mutex;
    }
    
    /**
     * Returns the mutex for the memory allocation infos.
     *
     * @return the mutex
     */
    constexpr inline auto getInfoMutex() -> std::mutex & {
        return infoMutex;
    }

    virtual void changeMalloc(MallocInfo&& info) final override;

    /**
     * Removes the allocation record associated with the given pointer.
     *
     * @param pointer the allocation pointer
     * @return a pair with a boolean indicating the success and optionally the already deleted allocation record
     */
    virtual auto removeMalloc(void* pointer) -> std::pair<bool, std::optional<MallocInfo::CRef>> final override;

    /**
     * @brief Attempts to remove the allocation record associated with the given pointer.
     *
     * Does not search in the thread-local trackers.
     *
     * @param pointer the allocation pointer
     * @return whether a record was removed and the potentially existing record
     */
    virtual auto maybeRemoveMalloc(void* pointer) -> std::pair<bool, std::optional<MallocInfo::CRef>> final override;

    /**
     * Prints a hint about the exceeded callstack size if it was exceeded.
     *
     * @param out the output stream to print to
     * @return the given output stream
     */
    auto maybeHintCallstackSize(std::ostream & out) const -> std::ostream &;
    
    /**
     * Returns the globally tracked allocations.
     *
     * @return the globally tracked allocations
     */
    constexpr inline auto getFragmentationInfos() const -> const decltype(infos)& {
        return infos;
    }
    
    /**
     * Sets whether the maximum callstack size has been exceeded during the printing.
     *
     * @param exceeded whether the maximum callstack size has been exceeded
     */
    constexpr inline void setCallstackSizeExceeded(bool exceeded) {
        callstackSizeExceeded = exceeded;
    }
    
    /**
     * Returns the current instance of the statistics object.
     *
     * @return the current statistics instance
     */
    constexpr inline auto getStats() const -> const Stats & {
        return stats;
    }

    void classifyStackLeaksShallow();
    void addTLSKey(const pthread_key_t& key);
    auto removeTLSKey(const pthread_key_t& key) -> bool;

    auto hasTLSKey(const pthread_key_t& key) -> bool;

    virtual auto addTLSValue(const pthread_key_t& key, const void* value) -> bool final override;

    /**
     * Returns the behaviour object associated with this instance.
     *
     * @return the associated behaviour object
     */
    constexpr inline auto getBehaviour() const -> const behaviour::Behaviour& {
        return behaviour;
    }

    friend auto operator<<(std::ostream&, LSan&) -> std::ostream&;
};
}

#endif /* LeakSani_hpp */<|MERGE_RESOLUTION|>--- conflicted
+++ resolved
@@ -91,14 +91,6 @@
      */
     auto copyTrackerList() -> decltype(tlsTrackers);
 
-<<<<<<< HEAD
-    /**
-     * Loads the user first party regular expression.
-     */
-    inline void loadUserRegex() {
-        userRegex = generateRegex(__lsan_firstPartyRegex);
-    }
-
     inline auto findWithSpecials(void* ptr) -> decltype(infos)::iterator {
         auto toReturn = infos.find(ptr);
         if (toReturn == infos.end()) {
@@ -110,8 +102,6 @@
         return toReturn;
     }
 
-=======
->>>>>>> 2e401d52
     inline auto classifyLeaks(uintptr_t begin, uintptr_t end,
                               LeakType direct, LeakType indirect,
                               std::set<MallocInfo*>& directs, bool skipClassifieds = false) -> CountAndBytesAndIndirect {
