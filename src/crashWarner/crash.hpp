/*
 * LeakSanitizer - Small library showing information about lost memory.
 *
 * Copyright (C) 2023 - 2024  mhahnFr
 *
 * This file is part of the LeakSanitizer. This library is free software:
 * you can redistribute it and/or modify it under the terms of the
 * GNU General Public License as published by the Free Software Foundation,
 * either version 3 of the License, or (at your option) any later version.
 *
 * This library is distributed in the hope that it will be useful,
 * but WITHOUT ANY WARRANTY; without even the implied warranty of
 * MERCHANTABILITY or FITNESS FOR A PARTICULAR PURPOSE.  See the
 * GNU General Public License for more details.
 *
 * You should have received a copy of the GNU General Public License along with
 * this library, see the file LICENSE.  If not, see <https://www.gnu.org/licenses/>.
 */

#ifndef crash_hpp
#define crash_hpp

#include <functional>
#include <optional>
#include <string>
#include <utility>

#include "../MallocInfo.hpp"

namespace lsan {
/**
 * @brief Terminates the linked program and prints the given message, the file name
 * and the line number and a callstack up to the given omitting address.
 *
 * This function does nothing if the generated callstack is not user relevant.
 *
 * @param message the message to be printed
 * @param file the file name
 * @param line the line number
 */
void crash(const std::string & message,
           const std::string & file,
           const int           line);

/**
 * @brief Terminates the linked program and prints the given message and a callstack
 * up to the given omitting address.
 *
 * This function does nothing if the generated callstack is not user relevant.
 *
 * @param message the message to be printed
 */
void crash(const std::string & message);

/**
 * @brief Terminates the linked program and prints the given message and a callstack
 * up to the given omitting address.
 *
 * This function performs the termination in any case.
 *
 * @param message the message to be printed
 */
[[ noreturn ]] void crashForce(const std::string & message);

/**
 * @brief Terminates the linked program and prints the given message, the information
 * provided by the optional allocation record and a callstack up to the given omitting
 * address.
 *
 * This function does nothing if the generated callstack is not user relevant.
 *
 * @param message the message to be printed
 * @param info the optional allocation record
 */
void crash(const std::string &                                     message,
<<<<<<< HEAD
           std::optional<std::reference_wrapper<const MallocInfo>> info);
=======
           std::optional<std::reference_wrapper<const MallocInfo>> info,
           void *                                                  omitAddress = __builtin_return_address(0));

[[ noreturn ]] void abort();
>>>>>>> 2d142296
}

#endif /* crash_hpp */<|MERGE_RESOLUTION|>--- conflicted
+++ resolved
@@ -73,14 +73,9 @@
  * @param info the optional allocation record
  */
 void crash(const std::string &                                     message,
-<<<<<<< HEAD
            std::optional<std::reference_wrapper<const MallocInfo>> info);
-=======
-           std::optional<std::reference_wrapper<const MallocInfo>> info,
-           void *                                                  omitAddress = __builtin_return_address(0));
 
 [[ noreturn ]] void abort();
->>>>>>> 2d142296
 }
 
 #endif /* crash_hpp */