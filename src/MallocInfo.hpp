/*
 * LeakSanitizer - Small library showing information about lost memory.
 *
 * Copyright (C) 2022 - 2024  mhahnFr
 *
 * This file is part of the LeakSanitizer.
 *
 * The LeakSanitizer is free software: you can redistribute it and/or modify
 * it under the terms of the GNU General Public License as published by
 * the Free Software Foundation, either version 3 of the License, or
 * (at your option) any later version.
 *
 * The LeakSanitizer is distributed in the hope that it will be useful,
 * but WITHOUT ANY WARRANTY; without even the implied warranty of
 * MERCHANTABILITY or FITNESS FOR A PARTICULAR PURPOSE.  See the
 * GNU General Public License for more details.
 *
 * You should have received a copy of the GNU General Public License along with the
 * LeakSanitizer, see the file LICENSE.  If not, see <https://www.gnu.org/licenses/>.
 */

#ifndef MallocInfo_hpp
#define MallocInfo_hpp

#include <functional>
#include <optional>
#include <ostream>
#include <set>
#include <string>
<<<<<<< HEAD

#include "LeakType.hpp"
=======
>>>>>>> 4c969ad9

#include <callstack.h>

#include "callstacks/callstackHelper.hpp"

namespace lsan {
/**
 * @brief This class acts as a allocation record: all information about the allocation process
 * that is available is stored.
 *
 * It features a callstack and the file name and the line number of the allocation. The size and the
 * pointer are stored as well.
 */
struct MallocInfo {
    /** The preferred reference type of this class.          */
    using Ref = std::reference_wrapper<MallocInfo>;
    /** The preferred constant reference type of this class. */
    using CRef = std::reference_wrapper<const MallocInfo>;

    /** The pointer to the allocated piece of memory.             */
    void* pointer;
    /** The size of the allocated piece of memory.                */
    std::size_t size;
<<<<<<< HEAD
    
    LeakType leakType = LeakType::unclassified;
    std::set<MallocInfo*> viaMeRecords;

    /** The filename in which this allocation happened.           */
    std::optional<std::string> createdInFile;
    /** The line number in which this allocation happened.        */
    std::optional<int>         createdOnLine;
    /** The callstack where this allocation happened.             */
    mutable lcs::callstack     createdCallstack;
    
    /** The filename in which this allocation was deallocated.    */
    std::optional<std::string>            deletedInFile;
    /** The line number in which this allocation was deallocated. */
    std::optional<int>                    deletedOnLine;
=======
>>>>>>> 4c969ad9
    /** Indicating whether this allocation has been deallocated.  */
    bool deleted = false;
    /** The callstack where this allocation happened.             */
    mutable lcs::callstack createdCallstack;
    /** The callstack where the deallocation happened.            */
    mutable std::optional<lcs::callstack> deletedCallstack;

<<<<<<< HEAD
    bool printedInRoot = false;

public:
    /**
     * Initializes this allocation record using the given information.
     *
     * @param pointer the pointer to the allocated piece of memory
     * @param size the size of the allocated piece of memory
     * @param file the filename where the allocation happened
     * @param line the line number inside the file where the allocation happened
     */
    inline MallocInfo(void * const                     pointer,
                      const std::size_t                size,
                      std::optional<const std::string> file,
                      std::optional<const int>         line)
        : pointer(pointer),
          size(size),
          createdInFile(file),
          createdOnLine(line),
          createdCallstack(),
          deletedInFile(std::nullopt),
          deletedOnLine(std::nullopt),
          deleted(false),
          deletedCallstack(std::nullopt)
    {}
    
=======
>>>>>>> 4c969ad9
    /**
     * Initializes this allocation record using the given information.
     *
     * @param pointer the pointer to the allocated piece of memory
     * @param size the size of the allocated piece of memory
     */
    inline MallocInfo(void* const pointer, const std::size_t size): pointer(pointer), size(size) {}

    /**
     * @brief Marks this allocation record as deleted.
     *
     * Creates a callstack of the point this function is called.
     */
    inline void markDeleted() {
        deleted = true;
        deletedCallstack = lcs::callstack();
    }
    
    /**
     * Prints the callstack where this allocation happened.
     *
     * @param out the output stream to print to
     */
    inline void printCreatedCallstack(std::ostream& out) const {
        callstackHelper::format(createdCallstack, out);
    }
    /**
     * Prints the callstack where this allocation was deallocated.
     *
     * @param out the output stream to print to
     */
    inline void printDeletedCallstack(std::ostream& out) const {
        if (!deletedCallstack.has_value()) {
            throw std::runtime_error("MallocInfo: No deleted callstack! "
                                     "Hint: Check using MallocInfo::getDeletedCallstack()::has_value().");
        }
        
        callstackHelper::format(deletedCallstack.value(), out);
    }
    
<<<<<<< HEAD
    /**
     * Returns a reference to the callstack where this allocation was deallocated.
     *
     * @return the callstack where the deallocation happened
     */
    constexpr inline auto getDeletedCallstack() const -> const std::optional<lcs::callstack> & {
        return deletedCallstack;
    }
    /**
     * Returns the optionally callstack where the represented allocation
     * has been deallocated.
     *
     * @return the deleted callstack
     */
    inline auto getDeletedCallstack() -> std::optional<lcs::callstack> & {
        return deletedCallstack;
    }
    /**
     * Returns a reference to the callstack where this allocation was allocated.
     *
     * @return the callstack where the allocation happened
     */
    constexpr inline auto getCreatedCallstack() const -> const lcs::callstack & {
        return createdCallstack;
    }
    /**
     * Returns a reference to the callstack where the represented allocation was allocated.
     *
     * @return the callstack where the allocation happened
     */
    inline auto getCreatedCallstack() -> lcs::callstack & {
        return createdCallstack;
    }
    
    constexpr inline auto getLeakType() const noexcept -> LeakType {
        return leakType;
    }
    
    constexpr inline void setLeakType(LeakType type) noexcept {
        leakType = type;
    }
    
    inline void addViaMeReachable(MallocInfo& info) {
        viaMeRecords.insert(&info);
    }
    
    constexpr inline auto getViaMeReachables() const -> const std::set<MallocInfo*>& {
        return viaMeRecords;
    }
    
    friend auto operator<<(std::ostream &, const MallocInfo &) -> std::ostream &;
=======
    friend auto operator<<(std::ostream&, const MallocInfo&) -> std::ostream&;
>>>>>>> 4c969ad9
};
}

#endif /* MallocInfo_hpp */<|MERGE_RESOLUTION|>--- conflicted
+++ resolved
@@ -27,13 +27,10 @@
 #include <ostream>
 #include <set>
 #include <string>
-<<<<<<< HEAD
+
+#include <callstack.h>
 
 #include "LeakType.hpp"
-=======
->>>>>>> 4c969ad9
-
-#include <callstack.h>
 
 #include "callstacks/callstackHelper.hpp"
 
@@ -55,24 +52,10 @@
     void* pointer;
     /** The size of the allocated piece of memory.                */
     std::size_t size;
-<<<<<<< HEAD
     
     LeakType leakType = LeakType::unclassified;
     std::set<MallocInfo*> viaMeRecords;
 
-    /** The filename in which this allocation happened.           */
-    std::optional<std::string> createdInFile;
-    /** The line number in which this allocation happened.        */
-    std::optional<int>         createdOnLine;
-    /** The callstack where this allocation happened.             */
-    mutable lcs::callstack     createdCallstack;
-    
-    /** The filename in which this allocation was deallocated.    */
-    std::optional<std::string>            deletedInFile;
-    /** The line number in which this allocation was deallocated. */
-    std::optional<int>                    deletedOnLine;
-=======
->>>>>>> 4c969ad9
     /** Indicating whether this allocation has been deallocated.  */
     bool deleted = false;
     /** The callstack where this allocation happened.             */
@@ -80,35 +63,8 @@
     /** The callstack where the deallocation happened.            */
     mutable std::optional<lcs::callstack> deletedCallstack;
 
-<<<<<<< HEAD
     bool printedInRoot = false;
 
-public:
-    /**
-     * Initializes this allocation record using the given information.
-     *
-     * @param pointer the pointer to the allocated piece of memory
-     * @param size the size of the allocated piece of memory
-     * @param file the filename where the allocation happened
-     * @param line the line number inside the file where the allocation happened
-     */
-    inline MallocInfo(void * const                     pointer,
-                      const std::size_t                size,
-                      std::optional<const std::string> file,
-                      std::optional<const int>         line)
-        : pointer(pointer),
-          size(size),
-          createdInFile(file),
-          createdOnLine(line),
-          createdCallstack(),
-          deletedInFile(std::nullopt),
-          deletedOnLine(std::nullopt),
-          deleted(false),
-          deletedCallstack(std::nullopt)
-    {}
-    
-=======
->>>>>>> 4c969ad9
     /**
      * Initializes this allocation record using the given information.
      *
@@ -149,61 +105,7 @@
         callstackHelper::format(deletedCallstack.value(), out);
     }
     
-<<<<<<< HEAD
-    /**
-     * Returns a reference to the callstack where this allocation was deallocated.
-     *
-     * @return the callstack where the deallocation happened
-     */
-    constexpr inline auto getDeletedCallstack() const -> const std::optional<lcs::callstack> & {
-        return deletedCallstack;
-    }
-    /**
-     * Returns the optionally callstack where the represented allocation
-     * has been deallocated.
-     *
-     * @return the deleted callstack
-     */
-    inline auto getDeletedCallstack() -> std::optional<lcs::callstack> & {
-        return deletedCallstack;
-    }
-    /**
-     * Returns a reference to the callstack where this allocation was allocated.
-     *
-     * @return the callstack where the allocation happened
-     */
-    constexpr inline auto getCreatedCallstack() const -> const lcs::callstack & {
-        return createdCallstack;
-    }
-    /**
-     * Returns a reference to the callstack where the represented allocation was allocated.
-     *
-     * @return the callstack where the allocation happened
-     */
-    inline auto getCreatedCallstack() -> lcs::callstack & {
-        return createdCallstack;
-    }
-    
-    constexpr inline auto getLeakType() const noexcept -> LeakType {
-        return leakType;
-    }
-    
-    constexpr inline void setLeakType(LeakType type) noexcept {
-        leakType = type;
-    }
-    
-    inline void addViaMeReachable(MallocInfo& info) {
-        viaMeRecords.insert(&info);
-    }
-    
-    constexpr inline auto getViaMeReachables() const -> const std::set<MallocInfo*>& {
-        return viaMeRecords;
-    }
-    
-    friend auto operator<<(std::ostream &, const MallocInfo &) -> std::ostream &;
-=======
     friend auto operator<<(std::ostream&, const MallocInfo&) -> std::ostream&;
->>>>>>> 4c969ad9
 };
 }
 
